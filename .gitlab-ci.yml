image: nvcr.io/nvidia/pytorch:23.04-py3

stages:
  - test
  - cleanup

variables: &VARS
  SELENE_ADLR_CI_PATH: "/lustre/fsw/adlr/adlr-nlp/adlr_ci/megatron"
  DATA_DIR: "/lustre/fsw/adlr/adlr-nlp/adlr_ci/megatron/data"
  PYTORCH_IMAGE: /lustre/fsw/adlr/adlr-nlp/adlr_ci/megatron/nvcr_pytorch_23.04.sqsh # This is the image that is run by all nodes on selene for tests
  PYTHON_VIRTUAL_ENV: /lustre/fsw/adlr/adlr-nlp/adlr_ci/cienv/bin/activate
  TESTS_TO_RUN_AFTER_MERGE_REQ_APPROVED: MR_TESTS # Can specify levels
  TESTS_TO_RUN_AFTER_MERGING: MR_TESTS NIGHTLY_TESTS # Can specify levels
  TESTS_TO_RUN_ON_THIS_COMMIT: unit_tests
  TEST_REGEX_ON_THIS_COMMIT:  NONE #https://github.com/google/re2/wiki/Syntax (Can define regex as in this spec) e.g /.*gpt3.*/
  DISPLAY_OUTPUT: "True" # Set to true for new tests to copy the logs for creating golden truth file
  TIME_LIMIT: "10:00" # Default time limit for all jobs
<<<<<<< HEAD

=======
 
>>>>>>> 60795d5b
unit_tests:
  image: nvcr.io/nvidia/pytorch:23.04-py3
  tags:
    - docker_local_runner
  stage: test
  script:
    - pip install pytest-cov
    - pip install pytest_mock
    - pip install nltk
    - pip install zarr "tensorstore==0.1.45"  # for distributed checkpointing tests
    - torchrun --nproc_per_node=8 -m pytest --cov-report=term --cov-report=html --cov=megatron/core tests/unit_tests
  coverage: '/(?i)total.*? (100(?:\.0+)?\%|[1-9]?\d(?:\.\d+)?\%)$/'
  artifacts:
    paths:
      - coverage
    expire_in: 30 days
  rules:
    - when: always

formatting:
  image: nvcr.io/nvidia/pytorch:23.04-py3
  tags:
    - docker_local_runner
  stage: test
  script:
    - pip install --upgrade black==19.10b0 isort click==8.0.2
    - black megatron/core --check --verbose --diff
    - isort megatron/core --check
  rules:
    - when: always

.selene_test_resume_checkpoint_launcher: &selene-test-resume-checkpoint-launcher
  tags:
    - ssh_selene_runner
  stage: test
  script: &selene-test-resume-launcher-script
    - echo "Running selene resume from checkpoint test. "
    - pwd
    - run_cmd="bash tests/functional_tests/shell_test_utils/run_selene_test_resume_checkpoint_launcher_script.sh RUN_MODEL=$RUN_MODEL TP_SIZE=$TP_SIZE PP_SIZE=$PP_SIZE VP_SIZE=$VP_SIZE NUM_NODES=$NUM_NODES SELENE_ADLR_CI_PATH=$SELENE_ADLR_CI_PATH CI_PIPELINE_ID=$CI_PIPELINE_ID RUN_NAME=$RUN_NAME PYTORCH_IMAGE=$PYTORCH_IMAGE DATA_DIR=$DATA_DIR TIME_LIMIT=$TIME_LIMIT"
    - echo "$run_cmd"
    - ${run_cmd}
    - echo "Completed the job"
  rules:
    - if: $TEST_LEVEL =~ $TESTS_TO_RUN_ON_THIS_COMMIT || $CI_JOB_NAME =~ $TESTS_TO_RUN_ON_THIS_COMMIT || $CI_JOB_NAME =~ $TEST_REGEX_ON_THIS_COMMIT 
      when: always
    - if: '$CI_COMMIT_REF_NAME == $CI_DEFAULT_BRANCH && $TEST_LEVEL =~ $TESTS_TO_RUN_AFTER_MERGING'
      when: always
    - if: $CI_MERGE_REQUEST_APPROVED && $TEST_LEVEL =~ $TESTS_TO_RUN_AFTER_MERGE_REQ_APPROVED
      when: always
    - if: '$CI_MERGE_REQUEST_LABELS == "READY FOR REVIEW" && $TEST_LEVEL =~ $TESTS_TO_RUN_AFTER_MERGE_REQ_APPROVED'
      when: always
  allow_failure: false
  retry: 2

.selene_test_launcher: &selene-test-launcher
  tags:
    - ssh_selene_runner
  stage: test
  script: &selene-test-launcher-script
    - echo "Running selene test"
    - pwd
    - run_cmd="bash tests/functional_tests/shell_test_utils/run_selene_test_launcher_script.sh RUN_MODEL=$RUN_MODEL TP_SIZE=$TP_SIZE PP_SIZE=$PP_SIZE VP_SIZE=$VP_SIZE NUM_NODES=$NUM_NODES SELENE_ADLR_CI_PATH=$SELENE_ADLR_CI_PATH CI_PIPELINE_ID=$CI_PIPELINE_ID RUN_NAME=$RUN_NAME MAX_STEPS=$MAX_STEPS PYTORCH_IMAGE=$PYTORCH_IMAGE DATA_DIR=$DATA_DIR USE_CORE=$USE_CORE USE_TE=$USE_TE TIME_LIMIT=$TIME_LIMIT"
    - echo "$run_cmd"
    - ${run_cmd}
    - echo "Completed the job"
  rules:
    - if: $TEST_LEVEL =~ $TESTS_TO_RUN_ON_THIS_COMMIT || $CI_JOB_NAME =~ $TESTS_TO_RUN_ON_THIS_COMMIT || $CI_JOB_NAME =~ $TEST_REGEX_ON_THIS_COMMIT
      when: always
    - if: '$CI_COMMIT_REF_NAME == $CI_DEFAULT_BRANCH && $TEST_LEVEL =~ $TESTS_TO_RUN_AFTER_MERGING'
      when: always
    - if: $CI_MERGE_REQUEST_APPROVED && $TEST_LEVEL =~ $TESTS_TO_RUN_AFTER_MERGE_REQ_APPROVED
      when: always
    - if: '$CI_MERGE_REQUEST_LABELS == "READY FOR REVIEW" && $TEST_LEVEL =~ $TESTS_TO_RUN_AFTER_MERGE_REQ_APPROVED'
      when: always
  allow_failure: false
  retry: 2
<<<<<<< HEAD

.flamingo_test_launcher: &flamingo-test-launcher
  tags:
    - ssh_selene_runner
  stage: test
  script: &selene-test-launcher-script
    - echo "Running selene test"
    - pwd
    - run_cmd="bash tests/functional_tests/shell_test_utils/run_selene_test_launcher_script.sh RUN_MODEL=$RUN_MODEL TP_SIZE=$TP_SIZE PP_SIZE=$PP_SIZE VP_SIZE=$VP_SIZE NUM_NODES=$NUM_NODES SELENE_ADLR_CI_PATH=$SELENE_ADLR_CI_PATH CI_PIPELINE_ID=$CI_PIPELINE_ID RUN_NAME=$RUN_NAME MAX_STEPS=$MAX_STEPS PYTORCH_IMAGE=$PYTORCH_IMAGE DATA_DIR=$DATA_DIR USE_CORE=$USE_CORE USE_TE=$USE_TE TIME_LIMIT=$TIME_LIMIT"
    - echo "$run_cmd"
    - ${run_cmd}
    - echo "Completed the job"
  rules:
    - if: '$CI_COMMIT_REF_NAME == "jbarker/flamingo-clip"'
      when: always
    - if: '$CI_PIPELINE_SOURCE == "merge_request_event" && $CI_MERGE_REQUEST_TARGET_BRANCH_NAME == "jbarker/flamingo-clip"'
      when: always
  allow_failure: false
  retry: 2

train.flamingoocr.tp1_pp1_1node_50steps_2b_SAM:
  <<: *flamingo-test-launcher
  variables:
    <<: [*VARS]
    RUN_MODEL: flamingoocr
    USE_TE: 0
    TP_SIZE: 1
    PP_SIZE: 1
    NUM_NODES: 1
    MAX_STEPS: 50
    METADATA: 2b_SAM
    TIME_LIMIT: "20:00"
    TEST_LEVEL: FLAMINGO_TESTS
    PYTORCH_IMAGE: gitlab-master.nvidia.com/adlr/megatron-lm/pytorch:23.04-py3-jbarker-gitlab-ci
    ADDITIONAL_PARAMS: "--load /workspace/data/flamingo_data/gpt3-2b-multi-1.1t-gtc --visual-arch SAM_L --visual-type sam --visual-path /workspace/data/flamingo_data/SAM_L_16 --img-h 1024 --img-w 1024 --SAM-randinit"

train.flamingoocr.tp1_pp1_1node_50steps_2b_CLIP336:
  <<: *flamingo-test-launcher
  variables:
    <<: [*VARS]
    RUN_MODEL: flamingoocr
    USE_TE: 0
    TP_SIZE: 1
    PP_SIZE: 1
    NUM_NODES: 1
    MAX_STEPS: 50
    METADATA: 2b_CLIP336
    TIME_LIMIT: "20:00"
    TEST_LEVEL: FLAMINGO_TESTS
    PYTORCH_IMAGE: gitlab-master.nvidia.com/adlr/megatron-lm/pytorch:23.04-py3-jbarker-gitlab-ci
    ADDITIONAL_PARAMS: "--load /workspace/data/flamingo_data/gpt3-2b-multi-1.1t-gtc --visual-arch L_14 --visual-type vit --visual-path /workspace/data/flamingo_data/vit_L_14_336px --img-h 336 --img-w 336"

train.flamingoocr.tp1_pp1_1node_50steps_2b_HYBRID:
  <<: *flamingo-test-launcher
  variables:
    <<: [*VARS]
    RUN_MODEL: flamingoocr
    USE_TE: 0
    TP_SIZE: 1
    PP_SIZE: 1
    NUM_NODES: 1
    MAX_STEPS: 50
    METADATA: 2b_HYBRID
    TIME_LIMIT: "20:00"
    TEST_LEVEL: FLAMINGO_TESTS
    PYTORCH_IMAGE: gitlab-master.nvidia.com/adlr/megatron-lm/pytorch:23.04-py3-jbarker-gitlab-ci
    ADDITIONAL_PARAMS: "--load /workspace/data/flamingo_data/gpt3-2b-multi-1.1t-gtc --use-hybrid-visual-backbones --xattn-sam-num 1 --xattn-clip-num 3 --visual-arch HybridSAMCLIP --visual-arch-clip L_14 --visual-type-clip vit --visual-path-clip /workspace/data/flamingo_data/vit_L_14_336px --img-h-clip 336 --img-w-clip 336 --visual-arch-sam SAM_L --visual-type-sam sam --visual-path-sam /workspace/data/flamingo_data/SAM_L_16 --img-h-sam 1024 --img-w-sam 1024 --img-h 1024 --img-w 1024 --SAM-randinit"

train.flamingocaptioning.tp1_pp1_1node_50steps_2b_SAM:
  <<: *flamingo-test-launcher
  variables:
    <<: [*VARS]
    RUN_MODEL: flamingocaptioning
    USE_TE: 0
    TP_SIZE: 1
    PP_SIZE: 1
    NUM_NODES: 1
    MAX_STEPS: 50
    METADATA: 2b_SAM
    TIME_LIMIT: "20:00"
    TEST_LEVEL: FLAMINGO_TESTS
    PYTORCH_IMAGE: gitlab-master.nvidia.com/adlr/megatron-lm/pytorch:23.04-py3-jbarker-gitlab-ci
    ADDITIONAL_PARAMS: "--load /workspace/data/flamingo_data/gpt3-2b-multi-1.1t-gtc --visual-arch SAM_L --visual-type sam --visual-path /workspace/data/flamingo_data/SAM_L_16 --img-h 1024 --img-w 1024 --SAM-randinit"

train.flamingocaptioning.tp1_pp1_1node_50steps_2b_CLIP336:
  <<: *flamingo-test-launcher
  variables:
    <<: [*VARS]
    RUN_MODEL: flamingocaptioning
    USE_TE: 0
    TP_SIZE: 1
    PP_SIZE: 1
    NUM_NODES: 1
    MAX_STEPS: 50
    METADATA: 2b_CLIP336
    TIME_LIMIT: "20:00"
    TEST_LEVEL: FLAMINGO_TESTS
    PYTORCH_IMAGE: gitlab-master.nvidia.com/adlr/megatron-lm/pytorch:23.04-py3-jbarker-gitlab-ci
    ADDITIONAL_PARAMS: "--load /workspace/data/flamingo_data/gpt3-2b-multi-1.1t-gtc --visual-arch L_14 --visual-type vit --visual-path /workspace/data/flamingo_data/vit_L_14_336px --img-h 336 --img-w 336"
=======
>>>>>>> 60795d5b

train.te_gpt3.345m_tp2_pp2_1node_50steps:
  <<: *selene-test-launcher
  variables:
    <<: [*VARS]
    RUN_MODEL: gpt3
    USE_TE: 1
    TP_SIZE: 2
    PP_SIZE: 2
    NUM_NODES: 1
    MAX_STEPS: 50
    TIME_LIMIT: "20:00"
    TEST_LEVEL: MR_TESTS
    PYTORCH_IMAGE: nvcr.io/nvidia/pytorch:23.07-py3

train.gpt3_core.345m_tp4_pp1_1node_50steps:
  <<: *selene-test-launcher
  variables:
    <<: [*VARS]
    RUN_MODEL: gpt3
    USE_TE: 0
    TP_SIZE: 4
    PP_SIZE: 1
    NUM_NODES: 1
    MAX_STEPS: 50
    USE_CORE: 1
    TEST_LEVEL: NIGHTLY_TESTS

train.gpt3_core.345m_tp2_pp2_1node_50steps:
  <<: *selene-test-launcher
  variables:
    <<: [*VARS]
    RUN_MODEL: gpt3
    USE_TE: 0
    TP_SIZE: 2
    PP_SIZE: 2
    NUM_NODES: 1
    MAX_STEPS: 50
    USE_CORE: 1
    TEST_LEVEL: MR_TESTS

train.gpt3_core.345m_tp1_pp2_1node_50steps:
  <<: *selene-test-launcher
  variables:
    <<: [*VARS]
    RUN_MODEL: gpt3
    USE_TE: 0
    TP_SIZE: 1
    PP_SIZE: 2
    NUM_NODES: 1
    MAX_STEPS: 50
    USE_CORE: 1
    TIME_LIMIT: "10:00"
    TEST_LEVEL: NIGHTLY_TESTS

train.gpt3_core.345m_tp1_pp4_1node_50steps:
  <<: *selene-test-launcher
  variables:
    <<: [*VARS]
    RUN_MODEL: gpt3
    USE_TE: 0
    TP_SIZE: 1
    PP_SIZE: 4
    NUM_NODES: 1
    MAX_STEPS: 50
    USE_CORE: 1
    TEST_LEVEL: NIGHTLY_TESTS

train.gpt3_core.345m_tp1_pp4_interleaved_1node_50steps:
  <<: *selene-test-launcher
  variables:
    <<: [*VARS]
    RUN_MODEL: gpt3
    USE_TE: 0
    TP_SIZE: 1
    PP_SIZE: 4
    VP_SIZE: 1
    NUM_NODES: 1
    MAX_STEPS: 50
    USE_CORE: 1
    TEST_LEVEL: MR_TESTS

train.gpt3_core.345m_tp1_pp2_1node_50steps_rope:
  <<: *selene-test-launcher
  variables:
    <<: [*VARS]
    RUN_MODEL: gpt3
    USE_TE: 0
    TP_SIZE: 1
    PP_SIZE: 2
    NUM_NODES: 1
    MAX_STEPS: 50
    USE_CORE: 1
    TEST_LEVEL: MR_TESTS
    METADATA: rope_embeddings
    ADDITIONAL_PARAMS: "--position-embedding-type rope"

train.gpt3_core.345m_tp1_pp4_1node_50steps_swiglu:
  <<: *selene-test-launcher
  variables:
    <<: [*VARS]
    RUN_MODEL: gpt3
    USE_TE: 0
    TP_SIZE: 1
    PP_SIZE: 4
    NUM_NODES: 1
    MAX_STEPS: 50
    USE_CORE: 1
    TEST_LEVEL: MR_TESTS
    METADATA: swiglu
    ADDITIONAL_PARAMS: "--swiglu"

train.gpt3_core.345m_tp1_pp4_1node_50steps_disable_bias_linear:
  <<: *selene-test-launcher
  variables:
    <<: [*VARS]
    RUN_MODEL: gpt3
    USE_TE: 0
    TP_SIZE: 1
    PP_SIZE: 4
    NUM_NODES: 1
    MAX_STEPS: 50
    USE_CORE: 1
    TEST_LEVEL: MR_TESTS
    METADATA: disable_bias_linear
    ADDITIONAL_PARAMS: "--disable-bias-linear"

train.gpt3_core.345m_tp1_pp4_1node_50steps_untie_embeddings_and_outputs:
  <<: *selene-test-launcher
  variables:
    <<: [*VARS]
    RUN_MODEL: gpt3
    USE_TE: 0
    TP_SIZE: 1
    PP_SIZE: 4
    NUM_NODES: 1
    MAX_STEPS: 50
    USE_CORE: 1
    TEST_LEVEL: MR_TESTS
    METADATA: untie_embeddings_and_outputs
    ADDITIONAL_PARAMS: "--untie-embeddings-and-output-weights"

train.gpt3_core.345m_tp1_pp4_1node_50steps_sequence_parallel:
  <<: *selene-test-launcher
  variables:
    <<: [*VARS]
    RUN_MODEL: gpt3
    USE_TE: 0
    TP_SIZE: 1
    PP_SIZE: 4
    NUM_NODES: 1
    MAX_STEPS: 50
    USE_CORE: 1
    TEST_LEVEL: MR_TESTS
    METADATA: sequence_parallel
    ADDITIONAL_PARAMS: "--sequence-parallel"

train.gpt3.345m_tp4_pp1_1node_50steps:
  <<: *selene-test-launcher
  variables:
    <<: [*VARS]
    RUN_MODEL: gpt3
    USE_TE: 0
    TP_SIZE: 4
    PP_SIZE: 1
    NUM_NODES: 1
    MAX_STEPS: 50
    USE_CORE: 0
    TEST_LEVEL: NIGHTLY_TESTS

train.gpt3.345m_tp2_pp2_1node_50steps:
  <<: *selene-test-launcher
  variables:
    <<: [*VARS]
    RUN_MODEL: gpt3
    USE_TE: 0
    TP_SIZE: 2
    PP_SIZE: 2
    NUM_NODES: 1
    MAX_STEPS: 50
    USE_CORE: 0
    TEST_LEVEL: MR_TESTS

train.gpt3.345m_tp1_pp2_1node_50steps:
  <<: *selene-test-launcher
  variables:
    <<: [*VARS]
    RUN_MODEL: gpt3
    USE_TE: 0
    TP_SIZE: 1
    PP_SIZE: 2
    NUM_NODES: 1
    MAX_STEPS: 50
    USE_CORE: 0
    TEST_LEVEL: NIGHTLY_TESTS

train.gpt3.345m_tp1_pp4_1node_50steps:
  <<: *selene-test-launcher
  variables:
    <<: [*VARS]
    RUN_MODEL: gpt3
    USE_TE: 0
    TP_SIZE: 1
    PP_SIZE: 4
    NUM_NODES: 1
    MAX_STEPS: 50
    USE_CORE: 0
    TEST_LEVEL: NIGHTLY_TESTS

train.gpt3.345m_tp1_pp4_interleaved_1node_50steps:
  <<: *selene-test-launcher
  variables:
    <<: [*VARS]
    RUN_MODEL: gpt3
    USE_TE: 0
    TP_SIZE: 1
    PP_SIZE: 4
    VP_SIZE: 1
    NUM_NODES: 1
    MAX_STEPS: 50
    USE_CORE: 0
    TEST_LEVEL: MR_TESTS

resume.checkpoint.gpt3.345m_tp1_pp2_1node:
  <<: *selene-test-resume-checkpoint-launcher
  variables:
    <<: [*VARS]
    RUN_MODEL: gpt3
    TP_SIZE: 1
    PP_SIZE: 2
    NUM_NODES: 1
    TIME_LIMIT: "15:00"
    TEST_LEVEL: MR_TESTS

train.gpt3.345m_tp1_pp1_1node_50steps_dist_optimizer:
  <<: *selene-test-launcher
  variables:
    <<: [*VARS]
    RUN_MODEL: gpt3
    USE_TE: 0
    TP_SIZE: 1
    PP_SIZE: 1
    NUM_NODES: 1
    MAX_STEPS: 50
    USE_CORE: 0
    TEST_LEVEL: MR_TESTS
    METADATA: dist_optimizer
    ADDITIONAL_PARAMS: "--use-distributed-optimizer"

train.gpt3.345m_tp1_pp1_1node_50steps_overlap_grad_reduce:
  <<: *selene-test-launcher
  variables:
    <<: [*VARS]
    RUN_MODEL: gpt3
    USE_TE: 0
    TP_SIZE: 1
    PP_SIZE: 1
    NUM_NODES: 1
    MAX_STEPS: 50
    USE_CORE: 0
    TEST_LEVEL: NIGHTLY_TESTS
    METADATA: overlap_grad_reduce
    ADDITIONAL_PARAMS: "--overlap-grad-reduce"

train.gpt3.345m_tp1_pp1_1node_50steps_dist_optimizer_overlap_grad_reduce:
  <<: *selene-test-launcher
  variables:
    <<: [*VARS]
    RUN_MODEL: gpt3
    USE_TE: 0
    TP_SIZE: 1
    PP_SIZE: 1
    NUM_NODES: 1
    MAX_STEPS: 50
    USE_CORE: 0
    TEST_LEVEL: NIGHTLY_TESTS
    METADATA: dist_optimizer_overlap_grad_reduce
    ADDITIONAL_PARAMS: "--use-distributed-optimizer --overlap-grad-reduce"

train.gpt3.345m_tp4_pp1_1node_50steps_overlap_grad_reduce:
  <<: *selene-test-launcher
  variables:
    <<: [*VARS]
    RUN_MODEL: gpt3
    USE_TE: 0
    TP_SIZE: 4
    PP_SIZE: 1
    NUM_NODES: 1
    MAX_STEPS: 50
    USE_CORE: 0
    TEST_LEVEL: NIGHTLY_TESTS
    METADATA: overlap_grad_reduce
    ADDITIONAL_PARAMS: "--overlap-grad-reduce"

train.gpt3.345m_tp4_pp1_1node_50steps_dist_optimizer_overlap_grad_reduce:
  <<: *selene-test-launcher
  variables:
    <<: [*VARS]
    RUN_MODEL: gpt3
    USE_TE: 0
    TP_SIZE: 4
    PP_SIZE: 1
    NUM_NODES: 1
    MAX_STEPS: 50
    USE_CORE: 0
    TEST_LEVEL: MR_TESTS
    METADATA: dist_optimizer_overlap_grad_reduce
    ADDITIONAL_PARAMS: "--use-distributed-optimizer --overlap-grad-reduce"

train.gpt3.345m_tp1_pp4_1node_50steps_overlap_grad_reduce:
  <<: *selene-test-launcher
  variables:
    <<: [*VARS]
    RUN_MODEL: gpt3
    USE_TE: 0
    TP_SIZE: 1
    PP_SIZE: 4
    NUM_NODES: 1
    MAX_STEPS: 50
    USE_CORE: 0
    TEST_LEVEL: NIGHTLY_TESTS
    METADATA: overlap_grad_reduce
    ADDITIONAL_PARAMS: "--overlap-grad-reduce"

train.gpt3.345m_tp1_pp4_interleaved_1node_50steps_overlap_grad_reduce:
  <<: *selene-test-launcher
  variables:
    <<: [*VARS]
    RUN_MODEL: gpt3
    USE_TE: 0
    TP_SIZE: 1
    PP_SIZE: 4
    VP_SIZE: 1
    NUM_NODES: 1
    MAX_STEPS: 50
    USE_CORE: 0
    TEST_LEVEL: NIGHTLY_TESTS
    METADATA: overlap_grad_reduce
    ADDITIONAL_PARAMS: "--overlap-grad-reduce"

train.gpt3.345m_tp1_pp4_interleaved_1node_50steps_dist_optimizer_overlap_grad_reduce:
  <<: *selene-test-launcher
  variables:
    <<: [*VARS]
    RUN_MODEL: gpt3
    USE_TE: 0
    TP_SIZE: 1
    PP_SIZE: 4
    VP_SIZE: 1
    NUM_NODES: 1
    MAX_STEPS: 50
    USE_CORE: 0
    TEST_LEVEL: MR_TESTS
    METADATA: dist_optimizer_overlap_grad_reduce
    ADDITIONAL_PARAMS: "--use-distributed-optimizer --overlap-grad-reduce"

train.gpt3.345m_tp2_pp2_1node_50steps_overlap_grad_reduce:
  <<: *selene-test-launcher
  variables:
    <<: [*VARS]
    RUN_MODEL: gpt3
    USE_TE: 0
    TP_SIZE: 2
    PP_SIZE: 2
    NUM_NODES: 1
    MAX_STEPS: 50
    USE_CORE: 0
    TEST_LEVEL: NIGHTLY_TESTS
    METADATA: overlap_grad_reduce
    ADDITIONAL_PARAMS: "--overlap-grad-reduce"

train.gpt3_core.345m_cp2_tp2_pp1_1node_50steps:
  <<: *selene-test-launcher
  variables:
    <<: [*VARS]
    RUN_MODEL: gpt3
    USE_TE: 0
    TP_SIZE: 2
    PP_SIZE: 1
    NUM_NODES: 1
    MAX_STEPS: 50
    USE_CORE: 1
    TIME_LIMIT: "20:00"
    TEST_LEVEL: MR_TESTS
    METADATA: "context_parallelism_cp2"
    PYTORCH_IMAGE: "/lustre/fsw/adlr/adlr-nlp/adlr_ci/megatron/pytorch_23.10_flash_attn_1.0.9_context_parallelism.sqsh"
    ADDITIONAL_PARAMS: "--context-parallel-size 2 --sequence-parallel --hidden-dropout 0.0 --attention-dropout 0.0"

# Note: Core MoE models currently will run TE by default
train.te_core_moe_gpt3.345m_tp2_pp2_2experts_1node_50steps:
  <<: *selene-test-launcher
  variables:
    <<: [*VARS]
    RUN_MODEL: gpt3
    USE_TE: 0
    TP_SIZE: 2
    PP_SIZE: 2
    NUM_NODES: 1
    MAX_STEPS: 50
    USE_CORE: 1
    TEST_LEVEL: NIGHTLY_TESTS
    METADATA: "te_2experts"
    ADDITIONAL_PARAMS: "--num-experts 2"

train.te_core_moe_gpt3.345m_tp2_pp2_4experts2parallel_1node_50steps:
  <<: *selene-test-launcher
  variables:
    <<: [*VARS]
    RUN_MODEL: gpt3
    USE_TE: 0
    TP_SIZE: 2
    PP_SIZE: 2
    NUM_NODES: 1
    MAX_STEPS: 50
    USE_CORE: 1
    TEST_LEVEL: NIGHTLY_TESTS
    METADATA: "te_4experts2parallel"
    ADDITIONAL_PARAMS: "--sequence-parallel --num-experts 4 --expert-model-parallel-size 2"

train.te_core_moe_gpt3.345m_tp2_pp1_4experts2parallel_1node_50steps:
  <<: *selene-test-launcher
  variables:
    <<: [*VARS]
    RUN_MODEL: gpt3
    USE_TE: 0
    TP_SIZE: 2
    PP_SIZE: 1
    NUM_NODES: 1
    MAX_STEPS: 50
    USE_CORE: 1
    TEST_LEVEL: MR_TESTS
    METADATA: "te_8experts2parallel"
    ADDITIONAL_PARAMS: "--sequence-parallel --num-experts 8 --expert-model-parallel-size 2"

train.moe_gpt3.345m_tp2_pp2_4experts_1node_50steps:
  <<: *selene-test-launcher
  variables:
    <<: [*VARS]
    RUN_MODEL: gpt3
    USE_TE: 0
    TP_SIZE: 2
    PP_SIZE: 2
    NUM_NODES: 1
    MAX_STEPS: 50
    USE_CORE: 0
    TEST_LEVEL: NIGHTLY_TESTS
    METADATA: "4experts"
    ADDITIONAL_PARAMS: "--num-experts 4"

train.bert.345m_tp4_pp1_1node_50steps:
  <<: *selene-test-launcher
  variables:
    <<: [*VARS]
    RUN_MODEL: bert
    TP_SIZE: 4
    PP_SIZE: 1
    NUM_NODES: 1
    MAX_STEPS: 50
    TIME_LIMIT: "10:00"
    TEST_LEVEL: NIGHTLY_TESTS
<<<<<<< HEAD

train.bert.345m_tp2_pp2_1node_50steps:
  <<: *selene-test-launcher
  variables:
    <<: [*VARS]
    RUN_MODEL: bert
    TP_SIZE: 2
    PP_SIZE: 2
    NUM_NODES: 1
    MAX_STEPS: 50
    TEST_LEVEL: MR_TESTS

train.bert.345m_tp1_pp2_1node_50steps:
  <<: *selene-test-launcher
  variables:
    <<: [*VARS]
    RUN_MODEL: bert
    TP_SIZE: 1
    PP_SIZE: 2
    NUM_NODES: 1
    MAX_STEPS: 50
    TEST_LEVEL: NIGHTLY_TESTS

train.bert.345m_tp1_pp4_1node_50steps:
  <<: *selene-test-launcher
  variables:
    <<: [*VARS]
    RUN_MODEL: bert
    TP_SIZE: 1
    PP_SIZE: 4
    NUM_NODES: 1
    MAX_STEPS: 50
    TEST_LEVEL: NIGHTLY_TESTS

train.bert.345m_tp1_pp4_interleaved_1node_50steps:
  <<: *selene-test-launcher
  variables:
    <<: [*VARS]
    RUN_MODEL: bert
    TP_SIZE: 1
    PP_SIZE: 4
    VP_SIZE: 2
    NUM_NODES: 1
    MAX_STEPS: 50
    TEST_LEVEL: MR_TESTS

train.bert_core.345m_tp4_pp1_1node_50steps:
  <<: *selene-test-launcher
  variables:
    <<: [*VARS]
    RUN_MODEL: bert
    TP_SIZE: 4
    PP_SIZE: 1
    NUM_NODES: 1
    USE_CORE: 1
    MAX_STEPS: 50
    TIME_LIMIT: "20:00"
    TEST_LEVEL: L0
=======
>>>>>>> 60795d5b

train.bert_core.345m_tp2_pp2_1node_50steps:
  <<: *selene-test-launcher
  variables:
    <<: [*VARS]
    RUN_MODEL: bert
    TP_SIZE: 2
    PP_SIZE: 2
    NUM_NODES: 1
    USE_CORE: 1
    MAX_STEPS: 50
    TEST_LEVEL: MR_TESTS

train.bert_core.345m_tp1_pp2_1node_50steps:
  <<: *selene-test-launcher
  variables:
    <<: [*VARS]
    RUN_MODEL: bert
    TP_SIZE: 1
    PP_SIZE: 2
    NUM_NODES: 1
    USE_CORE: 1
    MAX_STEPS: 50
    TEST_LEVEL: NIGHTLY_TESTS

train.bert_core.345m_tp1_pp4_1node_50steps:
  <<: *selene-test-launcher
  variables:
    <<: [*VARS]
    RUN_MODEL: bert
    TP_SIZE: 1
    PP_SIZE: 4
    NUM_NODES: 1
    MAX_STEPS: 50
    TEST_LEVEL: NIGHTLY_TESTS

train.bert.345m_tp1_pp4_interleaved_1node_50steps:
  <<: *selene-test-launcher
  variables:
    <<: [*VARS]
    RUN_MODEL: bert
    TP_SIZE: 1
    PP_SIZE: 4
    VP_SIZE: 2
    NUM_NODES: 1
    MAX_STEPS: 50
    TEST_LEVEL: MR_TESTS

train.bert_core.345m_tp4_pp1_1node_50steps:
  <<: *selene-test-launcher
  variables:
    <<: [*VARS]
    RUN_MODEL: bert
    TP_SIZE: 4
    PP_SIZE: 1
    NUM_NODES: 1
    USE_CORE: 1
    MAX_STEPS: 50
    TIME_LIMIT: "20:00"
    TEST_LEVEL: NIGHTLY_TESTS

train.bert_core.345m_tp2_pp2_1node_50steps:
  <<: *selene-test-launcher
  variables:
    <<: [*VARS]
    RUN_MODEL: bert
    TP_SIZE: 2
    PP_SIZE: 2
    NUM_NODES: 1
    USE_CORE: 1
    MAX_STEPS: 50
    TIME_LIMIT: "20:00"
    TEST_LEVEL: MR_TESTS

train.bert_core.345m_tp1_pp2_1node_50steps:
  <<: *selene-test-launcher
  variables:
    <<: [*VARS]
    RUN_MODEL: bert
    TP_SIZE: 1
    PP_SIZE: 2
    NUM_NODES: 1
    USE_CORE: 1
    MAX_STEPS: 50
    TIME_LIMIT: "20:00"
    TEST_LEVEL: NIGHTLY_TESTS

train.bert_core.345m_tp1_pp4_1node_50steps:
  <<: *selene-test-launcher
  variables:
    <<: [*VARS]
    RUN_MODEL: bert
    TP_SIZE: 1
    PP_SIZE: 4
    VP_SIZE: 2
    NUM_NODES: 1
    USE_CORE: 1
    MAX_STEPS: 50
    TIME_LIMIT: "20:00"
<<<<<<< HEAD
    TEST_LEVEL: L0
=======
    TEST_LEVEL: NIGHTLY_TESTS
>>>>>>> 60795d5b

train.bert_core.345m_tp1_pp2_1node_50steps_rope:
  <<: *selene-test-launcher
  variables:
    <<: [*VARS]
    RUN_MODEL: bert
    TP_SIZE: 1
    PP_SIZE: 2
    NUM_NODES: 1
    USE_CORE: 1
<<<<<<< HEAD
    MAX_STEPS: 50
    TIME_LIMIT: "20:00"
    TEST_LEVEL: L0
    METADATA: rope_embeddings
    ADDITIONAL_PARAMS: "--position-embedding-type rope"

train.bert_core.345m_tp1_pp2_1node_50steps_sequence_parallel:
  <<: *selene-test-launcher
  variables:
    <<: [*VARS]
    RUN_MODEL: bert
    TP_SIZE: 1
    PP_SIZE: 2
    NUM_NODES: 1
    USE_CORE: 1
    MAX_STEPS: 50
    TIME_LIMIT: "20:00"
    TEST_LEVEL: L0
=======
    MAX_STEPS: 50
    TIME_LIMIT: "20:00"
    TEST_LEVEL: L0
    METADATA: rope_embeddings
    ADDITIONAL_PARAMS: "--position-embedding-type rope"

train.bert_core.345m_tp1_pp2_1node_50steps_sequence_parallel:
  <<: *selene-test-launcher
  variables:
    <<: [*VARS]
    RUN_MODEL: bert
    TP_SIZE: 1
    PP_SIZE: 2
    NUM_NODES: 1
    USE_CORE: 1
    MAX_STEPS: 50
    TIME_LIMIT: "20:00"
    TEST_LEVEL: L0
>>>>>>> 60795d5b
    METADATA: sequence_parallel
    ADDITIONAL_PARAMS: "--sequence-parallel"

resume.checkpoint.bert.345m_tp1_pp2_1node:
  <<: *selene-test-resume-checkpoint-launcher
  variables:
    <<: [*VARS]
    RUN_MODEL: bert
    TP_SIZE: 1
    PP_SIZE: 2
    NUM_NODES: 1
    TEST_LEVEL: MR_TESTS

cleanup.selene:
  tags:
    - ssh_selene_runner
  stage: cleanup
  variables:
    <<: [*VARS]
  script:
    - set +e
    - NUM_CLEANUP=`find ${SELENE_ADLR_CI_PATH}/* -type d -ctime +20 | grep -v data | wc -l`
    - find ${SELENE_ADLR_CI_PATH}/* -type d -ctime +20 | grep -v data | xargs rm -rf
    - find ${SELENE_ADLR_CI_PATH}/* -type d -name "checkpoints" -ctime +2 | grep -v data | xargs rm -rf
    - echo "Finished cleaning $NUM_CLEANUP directories older than 20 days everything in Selene"
  allow_failure: true
  rules:
    - when: always<|MERGE_RESOLUTION|>--- conflicted
+++ resolved
@@ -15,11 +15,9 @@
   TEST_REGEX_ON_THIS_COMMIT:  NONE #https://github.com/google/re2/wiki/Syntax (Can define regex as in this spec) e.g /.*gpt3.*/
   DISPLAY_OUTPUT: "True" # Set to true for new tests to copy the logs for creating golden truth file
   TIME_LIMIT: "10:00" # Default time limit for all jobs
-<<<<<<< HEAD
-
-=======
- 
->>>>>>> 60795d5b
+
+  TIME_LIMIT: "10:00" # Default time limit for all jobs
+
 unit_tests:
   image: nvcr.io/nvidia/pytorch:23.04-py3
   tags:
@@ -63,7 +61,7 @@
     - ${run_cmd}
     - echo "Completed the job"
   rules:
-    - if: $TEST_LEVEL =~ $TESTS_TO_RUN_ON_THIS_COMMIT || $CI_JOB_NAME =~ $TESTS_TO_RUN_ON_THIS_COMMIT || $CI_JOB_NAME =~ $TEST_REGEX_ON_THIS_COMMIT 
+    - if: $TEST_LEVEL =~ $TESTS_TO_RUN_ON_THIS_COMMIT || $CI_JOB_NAME =~ $TESTS_TO_RUN_ON_THIS_COMMIT || $CI_JOB_NAME =~ $TEST_REGEX_ON_THIS_COMMIT
       when: always
     - if: '$CI_COMMIT_REF_NAME == $CI_DEFAULT_BRANCH && $TEST_LEVEL =~ $TESTS_TO_RUN_AFTER_MERGING'
       when: always
@@ -96,7 +94,6 @@
       when: always
   allow_failure: false
   retry: 2
-<<<<<<< HEAD
 
 .flamingo_test_launcher: &flamingo-test-launcher
   tags:
@@ -196,8 +193,6 @@
     TEST_LEVEL: FLAMINGO_TESTS
     PYTORCH_IMAGE: gitlab-master.nvidia.com/adlr/megatron-lm/pytorch:23.04-py3-jbarker-gitlab-ci
     ADDITIONAL_PARAMS: "--load /workspace/data/flamingo_data/gpt3-2b-multi-1.1t-gtc --visual-arch L_14 --visual-type vit --visual-path /workspace/data/flamingo_data/vit_L_14_336px --img-h 336 --img-w 336"
-=======
->>>>>>> 60795d5b
 
 train.te_gpt3.345m_tp2_pp2_1node_50steps:
   <<: *selene-test-launcher
@@ -658,31 +653,32 @@
     MAX_STEPS: 50
     TIME_LIMIT: "10:00"
     TEST_LEVEL: NIGHTLY_TESTS
-<<<<<<< HEAD
-
-train.bert.345m_tp2_pp2_1node_50steps:
-  <<: *selene-test-launcher
-  variables:
-    <<: [*VARS]
-    RUN_MODEL: bert
-    TP_SIZE: 2
-    PP_SIZE: 2
-    NUM_NODES: 1
-    MAX_STEPS: 50
-    TEST_LEVEL: MR_TESTS
-
-train.bert.345m_tp1_pp2_1node_50steps:
-  <<: *selene-test-launcher
-  variables:
-    <<: [*VARS]
-    RUN_MODEL: bert
-    TP_SIZE: 1
-    PP_SIZE: 2
-    NUM_NODES: 1
-    MAX_STEPS: 50
-    TEST_LEVEL: NIGHTLY_TESTS
-
-train.bert.345m_tp1_pp4_1node_50steps:
+
+train.bert_core.345m_tp2_pp2_1node_50steps:
+  <<: *selene-test-launcher
+  variables:
+    <<: [*VARS]
+    RUN_MODEL: bert
+    TP_SIZE: 2
+    PP_SIZE: 2
+    NUM_NODES: 1
+    USE_CORE: 1
+    MAX_STEPS: 50
+    TEST_LEVEL: MR_TESTS
+
+train.bert_core.345m_tp1_pp2_1node_50steps:
+  <<: *selene-test-launcher
+  variables:
+    <<: [*VARS]
+    RUN_MODEL: bert
+    TP_SIZE: 1
+    PP_SIZE: 2
+    NUM_NODES: 1
+    USE_CORE: 1
+    MAX_STEPS: 50
+    TEST_LEVEL: NIGHTLY_TESTS
+
+train.bert_core.345m_tp1_pp4_1node_50steps:
   <<: *selene-test-launcher
   variables:
     <<: [*VARS]
@@ -716,9 +712,7 @@
     USE_CORE: 1
     MAX_STEPS: 50
     TIME_LIMIT: "20:00"
-    TEST_LEVEL: L0
-=======
->>>>>>> 60795d5b
+    TEST_LEVEL: NIGHTLY_TESTS
 
 train.bert_core.345m_tp2_pp2_1node_50steps:
   <<: *selene-test-launcher
@@ -730,6 +724,7 @@
     NUM_NODES: 1
     USE_CORE: 1
     MAX_STEPS: 50
+    TIME_LIMIT: "20:00"
     TEST_LEVEL: MR_TESTS
 
 train.bert_core.345m_tp1_pp2_1node_50steps:
@@ -742,6 +737,7 @@
     NUM_NODES: 1
     USE_CORE: 1
     MAX_STEPS: 50
+    TIME_LIMIT: "20:00"
     TEST_LEVEL: NIGHTLY_TESTS
 
 train.bert_core.345m_tp1_pp4_1node_50steps:
@@ -751,78 +747,12 @@
     RUN_MODEL: bert
     TP_SIZE: 1
     PP_SIZE: 4
-    NUM_NODES: 1
-    MAX_STEPS: 50
-    TEST_LEVEL: NIGHTLY_TESTS
-
-train.bert.345m_tp1_pp4_interleaved_1node_50steps:
-  <<: *selene-test-launcher
-  variables:
-    <<: [*VARS]
-    RUN_MODEL: bert
-    TP_SIZE: 1
-    PP_SIZE: 4
     VP_SIZE: 2
     NUM_NODES: 1
-    MAX_STEPS: 50
-    TEST_LEVEL: MR_TESTS
-
-train.bert_core.345m_tp4_pp1_1node_50steps:
-  <<: *selene-test-launcher
-  variables:
-    <<: [*VARS]
-    RUN_MODEL: bert
-    TP_SIZE: 4
-    PP_SIZE: 1
-    NUM_NODES: 1
-    USE_CORE: 1
-    MAX_STEPS: 50
-    TIME_LIMIT: "20:00"
-    TEST_LEVEL: NIGHTLY_TESTS
-
-train.bert_core.345m_tp2_pp2_1node_50steps:
-  <<: *selene-test-launcher
-  variables:
-    <<: [*VARS]
-    RUN_MODEL: bert
-    TP_SIZE: 2
-    PP_SIZE: 2
-    NUM_NODES: 1
-    USE_CORE: 1
-    MAX_STEPS: 50
-    TIME_LIMIT: "20:00"
-    TEST_LEVEL: MR_TESTS
-
-train.bert_core.345m_tp1_pp2_1node_50steps:
-  <<: *selene-test-launcher
-  variables:
-    <<: [*VARS]
-    RUN_MODEL: bert
-    TP_SIZE: 1
-    PP_SIZE: 2
-    NUM_NODES: 1
-    USE_CORE: 1
-    MAX_STEPS: 50
-    TIME_LIMIT: "20:00"
-    TEST_LEVEL: NIGHTLY_TESTS
-
-train.bert_core.345m_tp1_pp4_1node_50steps:
-  <<: *selene-test-launcher
-  variables:
-    <<: [*VARS]
-    RUN_MODEL: bert
-    TP_SIZE: 1
-    PP_SIZE: 4
-    VP_SIZE: 2
-    NUM_NODES: 1
-    USE_CORE: 1
-    MAX_STEPS: 50
-    TIME_LIMIT: "20:00"
-<<<<<<< HEAD
-    TEST_LEVEL: L0
-=======
-    TEST_LEVEL: NIGHTLY_TESTS
->>>>>>> 60795d5b
+    USE_CORE: 1
+    MAX_STEPS: 50
+    TIME_LIMIT: "20:00"
+    TEST_LEVEL: NIGHTLY_TESTS
 
 train.bert_core.345m_tp1_pp2_1node_50steps_rope:
   <<: *selene-test-launcher
@@ -833,7 +763,6 @@
     PP_SIZE: 2
     NUM_NODES: 1
     USE_CORE: 1
-<<<<<<< HEAD
     MAX_STEPS: 50
     TIME_LIMIT: "20:00"
     TEST_LEVEL: L0
@@ -852,26 +781,6 @@
     MAX_STEPS: 50
     TIME_LIMIT: "20:00"
     TEST_LEVEL: L0
-=======
-    MAX_STEPS: 50
-    TIME_LIMIT: "20:00"
-    TEST_LEVEL: L0
-    METADATA: rope_embeddings
-    ADDITIONAL_PARAMS: "--position-embedding-type rope"
-
-train.bert_core.345m_tp1_pp2_1node_50steps_sequence_parallel:
-  <<: *selene-test-launcher
-  variables:
-    <<: [*VARS]
-    RUN_MODEL: bert
-    TP_SIZE: 1
-    PP_SIZE: 2
-    NUM_NODES: 1
-    USE_CORE: 1
-    MAX_STEPS: 50
-    TIME_LIMIT: "20:00"
-    TEST_LEVEL: L0
->>>>>>> 60795d5b
     METADATA: sequence_parallel
     ADDITIONAL_PARAMS: "--sequence-parallel"
 
