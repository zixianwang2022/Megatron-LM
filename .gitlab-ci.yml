image: nvcr.io/nvidia/pytorch:23.04-py3

stages:
  - test
  - jet
  - cleanup

variables: &VARS
  SELENE_ADLR_CI_PATH: "/lustre/fsw/adlr/adlr-nlp/adlr_ci/megatron"
  DATA_DIR: "/lustre/fsw/adlr/adlr-nlp/adlr_ci/megatron/data"
  PYTORCH_IMAGE: /lustre/fsw/adlr/adlr-nlp/adlr_ci/megatron/nvcr_pytorch_23.04.sqsh # This is the image that is run by all nodes on selene for tests
  PYTHON_VIRTUAL_ENV: /lustre/fsw/adlr/adlr-nlp/adlr_ci/cienv/bin/activate
  TESTS_TO_RUN_AFTER_MERGE_REQ_APPROVED: "MR_TESTS JET" # Can specify levels
  TESTS_TO_RUN_AFTER_MERGING: "MR_TESTS NIGHTLY_TESTS" # Can specify levels
  TESTS_TO_RUN_ON_THIS_COMMIT: unit_tests
  TEST_REGEX_ON_THIS_COMMIT:  NONE #https://github.com/google/re2/wiki/Syntax (Can define regex as in this spec) e.g /.*gpt3.*/
  DISPLAY_OUTPUT: "True" # Set to true for new tests to copy the logs for creating golden truth file
  TIME_LIMIT: "10:00" # Default time limit for all jobs
<<<<<<< HEAD

  TIME_LIMIT: "10:00" # Default time limit for all jobs
=======
 

include:
  - jet-tests.yml
>>>>>>> 0b926fe4

unit_tests:
  image: nvcr.io/nvidia/pytorch:23.04-py3
  tags:
    - docker_local_runner
  stage: test
  script:
    - pip install pytest-cov
    - pip install pytest_mock
    - pip install nltk
    - pip install wrapt
    - pip install zarr "tensorstore==0.1.45"  # for distributed checkpointing tests
    - torchrun --nproc_per_node=8 -m pytest --cov-report=term --cov-report=html --cov=megatron/core tests/unit_tests
  coverage: '/(?i)total.*? (100(?:\.0+)?\%|[1-9]?\d(?:\.\d+)?\%)$/'
  artifacts:
    paths:
      - coverage
    expire_in: 30 days
  rules:
    - when: always

formatting:
  image: nvcr.io/nvidia/pytorch:23.04-py3
  tags:
    - docker_local_runner
  stage: test
  script:
    - pip install --upgrade black==19.10b0 isort click==8.0.2
    - black megatron/core --check --verbose --diff
    - isort megatron/core --check
  rules:
    - when: always

.selene_test_resume_checkpoint_launcher: &selene-test-resume-checkpoint-launcher
  tags:
    - ssh_selene_runner
  stage: test
  script: &selene-test-resume-launcher-script
    - echo "Running selene resume from checkpoint test. "
    - pwd
    - run_cmd="bash tests/functional_tests/shell_test_utils/run_selene_test_resume_checkpoint_launcher_script.sh RUN_MODEL=$RUN_MODEL TP_SIZE=$TP_SIZE PP_SIZE=$PP_SIZE VP_SIZE=$VP_SIZE NUM_NODES=$NUM_NODES SELENE_ADLR_CI_PATH=$SELENE_ADLR_CI_PATH CI_PIPELINE_ID=$CI_PIPELINE_ID RUN_NAME=$RUN_NAME PYTORCH_IMAGE=$PYTORCH_IMAGE DATA_DIR=$DATA_DIR TIME_LIMIT=$TIME_LIMIT"
    - echo "$run_cmd"
    - ${run_cmd}
    - echo "Completed the job"
  rules:
    - if: $TEST_LEVEL =~ $TESTS_TO_RUN_ON_THIS_COMMIT || $CI_JOB_NAME =~ $TESTS_TO_RUN_ON_THIS_COMMIT || $CI_JOB_NAME =~ $TEST_REGEX_ON_THIS_COMMIT
      when: always
    - if: '$CI_COMMIT_REF_NAME == $CI_DEFAULT_BRANCH && $TEST_LEVEL =~ $TESTS_TO_RUN_AFTER_MERGING'
      when: always
    - if: $CI_MERGE_REQUEST_APPROVED && $TEST_LEVEL =~ $TESTS_TO_RUN_AFTER_MERGE_REQ_APPROVED
      when: always
    - if: '$CI_MERGE_REQUEST_LABELS == "READY FOR REVIEW" && $TEST_LEVEL =~ $TESTS_TO_RUN_AFTER_MERGE_REQ_APPROVED'
      when: always
  allow_failure: false
  retry: 2

.selene_test_launcher: &selene-test-launcher
  tags:
    - ssh_selene_runner
  stage: test
  script: &selene-test-launcher-script
    - echo "Running selene test"
    - pwd
    - run_cmd="bash tests/functional_tests/shell_test_utils/run_selene_test_launcher_script.sh RUN_MODEL=$RUN_MODEL TP_SIZE=$TP_SIZE PP_SIZE=$PP_SIZE VP_SIZE=$VP_SIZE NUM_NODES=$NUM_NODES SELENE_ADLR_CI_PATH=$SELENE_ADLR_CI_PATH CI_PIPELINE_ID=$CI_PIPELINE_ID RUN_NAME=$RUN_NAME MAX_STEPS=$MAX_STEPS PYTORCH_IMAGE=$PYTORCH_IMAGE DATA_DIR=$DATA_DIR USE_CORE=$USE_CORE USE_TE=$USE_TE TIME_LIMIT=$TIME_LIMIT"
    - echo "$run_cmd"
    - ${run_cmd}
    - echo "Completed the job"
  rules:
    - if: $TEST_LEVEL =~ $TESTS_TO_RUN_ON_THIS_COMMIT || $CI_JOB_NAME =~ $TESTS_TO_RUN_ON_THIS_COMMIT || $CI_JOB_NAME =~ $TEST_REGEX_ON_THIS_COMMIT
      when: always
    - if: '$CI_COMMIT_REF_NAME == $CI_DEFAULT_BRANCH && $TEST_LEVEL =~ $TESTS_TO_RUN_AFTER_MERGING'
      when: always
    - if: $CI_MERGE_REQUEST_APPROVED && $TEST_LEVEL =~ $TESTS_TO_RUN_AFTER_MERGE_REQ_APPROVED
      when: always
    - if: '$CI_MERGE_REQUEST_LABELS == "READY FOR REVIEW" && $TEST_LEVEL =~ $TESTS_TO_RUN_AFTER_MERGE_REQ_APPROVED'
      when: always
  allow_failure: false
  retry: 2

.flamingo_test_launcher: &flamingo-test-launcher
  tags:
    - ssh_selene_runner
  stage: test
  script: &selene-test-launcher-script
    - echo "Running selene test"
    - pwd
    - run_cmd="bash tests/functional_tests/shell_test_utils/run_selene_test_launcher_script.sh RUN_MODEL=$RUN_MODEL TP_SIZE=$TP_SIZE PP_SIZE=$PP_SIZE VP_SIZE=$VP_SIZE NUM_NODES=$NUM_NODES SELENE_ADLR_CI_PATH=$SELENE_ADLR_CI_PATH CI_PIPELINE_ID=$CI_PIPELINE_ID RUN_NAME=$RUN_NAME MAX_STEPS=$MAX_STEPS PYTORCH_IMAGE=$PYTORCH_IMAGE DATA_DIR=$DATA_DIR USE_CORE=$USE_CORE USE_TE=$USE_TE TIME_LIMIT=$TIME_LIMIT"
    - echo "$run_cmd"
    - ${run_cmd}
    - echo "Completed the job"
  rules:
    - if: '$CI_COMMIT_REF_NAME == "jbarker/flamingo-clip"'
      when: always
    - if: '$CI_PIPELINE_SOURCE == "merge_request_event" && $CI_MERGE_REQUEST_TARGET_BRANCH_NAME == "jbarker/flamingo-clip"'
      when: always
  allow_failure: false
  retry: 2

train.flamingoocr.tp1_pp1_1node_50steps_2b_SAM:
  <<: *flamingo-test-launcher
  variables:
    <<: [*VARS]
    RUN_MODEL: flamingoocr
    USE_TE: 0
    TP_SIZE: 1
    PP_SIZE: 1
    NUM_NODES: 1
    MAX_STEPS: 50
    METADATA: 2b_SAM
    TIME_LIMIT: "20:00"
    TEST_LEVEL: FLAMINGO_TESTS
    PYTORCH_IMAGE: gitlab-master.nvidia.com/adlr/megatron-lm/pytorch:23.04-py3-jbarker-gitlab-ci
    ADDITIONAL_PARAMS: "--load /workspace/data/flamingo_data/gpt3-2b-multi-1.1t-gtc --visual-arch SAM_L --visual-type sam --visual-path /workspace/data/flamingo_data/SAM_L_16 --img-h 1024 --img-w 1024 --SAM-randinit"

train.flamingoocr.tp1_pp1_1node_50steps_2b_CLIP336:
  <<: *flamingo-test-launcher
  variables:
    <<: [*VARS]
    RUN_MODEL: flamingoocr
    USE_TE: 0
    TP_SIZE: 1
    PP_SIZE: 1
    NUM_NODES: 1
    MAX_STEPS: 50
    METADATA: 2b_CLIP336
    TIME_LIMIT: "20:00"
    TEST_LEVEL: FLAMINGO_TESTS
    PYTORCH_IMAGE: gitlab-master.nvidia.com/adlr/megatron-lm/pytorch:23.04-py3-jbarker-gitlab-ci
    ADDITIONAL_PARAMS: "--load /workspace/data/flamingo_data/gpt3-2b-multi-1.1t-gtc --visual-arch L_14 --visual-type vit --visual-path /workspace/data/flamingo_data/vit_L_14_336px --img-h 336 --img-w 336"

train.flamingoocr.tp1_pp1_1node_50steps_2b_HYBRID:
  <<: *flamingo-test-launcher
  variables:
    <<: [*VARS]
    RUN_MODEL: flamingoocr
    USE_TE: 0
    TP_SIZE: 1
    PP_SIZE: 1
    NUM_NODES: 1
    MAX_STEPS: 50
    METADATA: 2b_HYBRID
    TIME_LIMIT: "20:00"
    TEST_LEVEL: FLAMINGO_TESTS
    PYTORCH_IMAGE: gitlab-master.nvidia.com/adlr/megatron-lm/pytorch:23.04-py3-jbarker-gitlab-ci
    ADDITIONAL_PARAMS: "--load /workspace/data/flamingo_data/gpt3-2b-multi-1.1t-gtc --use-hybrid-visual-backbones --xattn-sam-num 1 --xattn-clip-num 3 --visual-arch HybridSAMCLIP --visual-arch-clip L_14 --visual-type-clip vit --visual-path-clip /workspace/data/flamingo_data/vit_L_14_336px --img-h-clip 336 --img-w-clip 336 --visual-arch-sam SAM_L --visual-type-sam sam --visual-path-sam /workspace/data/flamingo_data/SAM_L_16 --img-h-sam 1024 --img-w-sam 1024 --img-h 1024 --img-w 1024 --SAM-randinit"

train.flamingocaptioning.tp1_pp1_1node_50steps_2b_SAM:
  <<: *flamingo-test-launcher
  variables:
    <<: [*VARS]
    RUN_MODEL: flamingocaptioning
    USE_TE: 0
    TP_SIZE: 1
    PP_SIZE: 1
    NUM_NODES: 1
    MAX_STEPS: 50
    METADATA: 2b_SAM
    TIME_LIMIT: "20:00"
    TEST_LEVEL: FLAMINGO_TESTS
    PYTORCH_IMAGE: gitlab-master.nvidia.com/adlr/megatron-lm/pytorch:23.04-py3-jbarker-gitlab-ci
    ADDITIONAL_PARAMS: "--load /workspace/data/flamingo_data/gpt3-2b-multi-1.1t-gtc --visual-arch SAM_L --visual-type sam --visual-path /workspace/data/flamingo_data/SAM_L_16 --img-h 1024 --img-w 1024 --SAM-randinit"

train.flamingocaptioning.tp1_pp1_1node_50steps_2b_CLIP336:
  <<: *flamingo-test-launcher
  variables:
    <<: [*VARS]
    RUN_MODEL: flamingocaptioning
    USE_TE: 0
    TP_SIZE: 1
    PP_SIZE: 1
    NUM_NODES: 1
    MAX_STEPS: 50
    METADATA: 2b_CLIP336
    TIME_LIMIT: "20:00"
    TEST_LEVEL: FLAMINGO_TESTS
    PYTORCH_IMAGE: gitlab-master.nvidia.com/adlr/megatron-lm/pytorch:23.04-py3-jbarker-gitlab-ci
    ADDITIONAL_PARAMS: "--load /workspace/data/flamingo_data/gpt3-2b-multi-1.1t-gtc --visual-arch L_14 --visual-type vit --visual-path /workspace/data/flamingo_data/vit_L_14_336px --img-h 336 --img-w 336"

train.te_gpt3.345m_tp2_pp2_1node_50steps:
  <<: *selene-test-launcher
  variables:
    <<: [*VARS]
    RUN_MODEL: gpt3
    USE_TE: 1
    TP_SIZE: 2
    PP_SIZE: 2
    NUM_NODES: 1
    MAX_STEPS: 50
    TIME_LIMIT: "20:00"
    TEST_LEVEL: MR_TESTS
    PYTORCH_IMAGE: nvcr.io/nvidia/pytorch:23.07-py3

train.gpt3_core.345m_tp4_pp1_1node_50steps:
  <<: *selene-test-launcher
  variables:
    <<: [*VARS]
    RUN_MODEL: gpt3
    USE_TE: 0
    TP_SIZE: 4
    PP_SIZE: 1
    NUM_NODES: 1
    MAX_STEPS: 50
    USE_CORE: 1
    TEST_LEVEL: NIGHTLY_TESTS

train.gpt3_core.345m_tp2_pp2_1node_50steps:
  <<: *selene-test-launcher
  variables:
    <<: [*VARS]
    RUN_MODEL: gpt3
    USE_TE: 0
    TP_SIZE: 2
    PP_SIZE: 2
    NUM_NODES: 1
    MAX_STEPS: 50
    USE_CORE: 1
    TEST_LEVEL: MR_TESTS

train.gpt3_core.345m_tp1_pp2_1node_50steps:
  <<: *selene-test-launcher
  variables:
    <<: [*VARS]
    RUN_MODEL: gpt3
    USE_TE: 0
    TP_SIZE: 1
    PP_SIZE: 2
    NUM_NODES: 1
    MAX_STEPS: 50
    USE_CORE: 1
    TIME_LIMIT: "10:00"
    TEST_LEVEL: NIGHTLY_TESTS

train.gpt3_core.345m_tp1_pp4_1node_50steps:
  <<: *selene-test-launcher
  variables:
    <<: [*VARS]
    RUN_MODEL: gpt3
    USE_TE: 0
    TP_SIZE: 1
    PP_SIZE: 4
    NUM_NODES: 1
    MAX_STEPS: 50
    USE_CORE: 1
    TEST_LEVEL: NIGHTLY_TESTS

train.gpt3_core.345m_tp1_pp4_interleaved_1node_50steps:
  <<: *selene-test-launcher
  variables:
    <<: [*VARS]
    RUN_MODEL: gpt3
    USE_TE: 0
    TP_SIZE: 1
    PP_SIZE: 4
    VP_SIZE: 1
    NUM_NODES: 1
    MAX_STEPS: 50
    USE_CORE: 1
    TEST_LEVEL: MR_TESTS

train.gpt3_core.345m_tp1_pp2_1node_50steps_rope:
  <<: *selene-test-launcher
  variables:
    <<: [*VARS]
    RUN_MODEL: gpt3
    USE_TE: 0
    TP_SIZE: 1
    PP_SIZE: 2
    NUM_NODES: 1
    MAX_STEPS: 50
    USE_CORE: 1
    TEST_LEVEL: MR_TESTS
    METADATA: rope_embeddings
    ADDITIONAL_PARAMS: "--position-embedding-type rope"

train.gpt3_core.345m_tp1_pp4_1node_50steps_swiglu:
  <<: *selene-test-launcher
  variables:
    <<: [*VARS]
    RUN_MODEL: gpt3
    USE_TE: 0
    TP_SIZE: 1
    PP_SIZE: 4
    NUM_NODES: 1
    MAX_STEPS: 50
    USE_CORE: 1
    TEST_LEVEL: MR_TESTS
    METADATA: swiglu
    ADDITIONAL_PARAMS: "--swiglu"

train.gpt3_core.345m_tp1_pp4_1node_50steps_disable_bias_linear:
  <<: *selene-test-launcher
  variables:
    <<: [*VARS]
    RUN_MODEL: gpt3
    USE_TE: 0
    TP_SIZE: 1
    PP_SIZE: 4
    NUM_NODES: 1
    MAX_STEPS: 50
    USE_CORE: 1
    TEST_LEVEL: MR_TESTS
    METADATA: disable_bias_linear
    ADDITIONAL_PARAMS: "--disable-bias-linear"

train.gpt3_core.345m_tp1_pp4_1node_50steps_untie_embeddings_and_outputs:
  <<: *selene-test-launcher
  variables:
    <<: [*VARS]
    RUN_MODEL: gpt3
    USE_TE: 0
    TP_SIZE: 1
    PP_SIZE: 4
    NUM_NODES: 1
    MAX_STEPS: 50
    USE_CORE: 1
    TEST_LEVEL: MR_TESTS
    METADATA: untie_embeddings_and_outputs
    ADDITIONAL_PARAMS: "--untie-embeddings-and-output-weights"

train.gpt3_core.345m_tp1_pp4_1node_50steps_sequence_parallel:
  <<: *selene-test-launcher
  variables:
    <<: [*VARS]
    RUN_MODEL: gpt3
    USE_TE: 0
    TP_SIZE: 1
    PP_SIZE: 4
    NUM_NODES: 1
    MAX_STEPS: 50
    USE_CORE: 1
    TEST_LEVEL: MR_TESTS
    METADATA: sequence_parallel
    ADDITIONAL_PARAMS: "--sequence-parallel"

train.gpt3.345m_tp4_pp1_1node_50steps:
  <<: *selene-test-launcher
  variables:
    <<: [*VARS]
    RUN_MODEL: gpt3
    USE_TE: 0
    TP_SIZE: 4
    PP_SIZE: 1
    NUM_NODES: 1
    MAX_STEPS: 50
    USE_CORE: 0
    TEST_LEVEL: NIGHTLY_TESTS

train.gpt3.345m_tp2_pp2_1node_50steps:
  <<: *selene-test-launcher
  variables:
    <<: [*VARS]
    RUN_MODEL: gpt3
    USE_TE: 0
    TP_SIZE: 2
    PP_SIZE: 2
    NUM_NODES: 1
    MAX_STEPS: 50
    USE_CORE: 0
    TEST_LEVEL: MR_TESTS

train.gpt3.345m_tp1_pp2_1node_50steps:
  <<: *selene-test-launcher
  variables:
    <<: [*VARS]
    RUN_MODEL: gpt3
    USE_TE: 0
    TP_SIZE: 1
    PP_SIZE: 2
    NUM_NODES: 1
    MAX_STEPS: 50
    USE_CORE: 0
    TEST_LEVEL: NIGHTLY_TESTS

train.gpt3.345m_tp1_pp4_1node_50steps:
  <<: *selene-test-launcher
  variables:
    <<: [*VARS]
    RUN_MODEL: gpt3
    USE_TE: 0
    TP_SIZE: 1
    PP_SIZE: 4
    NUM_NODES: 1
    MAX_STEPS: 50
    USE_CORE: 0
    TEST_LEVEL: NIGHTLY_TESTS

train.gpt3.345m_tp1_pp4_interleaved_1node_50steps:
  <<: *selene-test-launcher
  variables:
    <<: [*VARS]
    RUN_MODEL: gpt3
    USE_TE: 0
    TP_SIZE: 1
    PP_SIZE: 4
    VP_SIZE: 1
    NUM_NODES: 1
    MAX_STEPS: 50
    USE_CORE: 0
    TEST_LEVEL: MR_TESTS

resume.checkpoint.gpt3.345m_tp1_pp2_1node:
  <<: *selene-test-resume-checkpoint-launcher
  variables:
    <<: [*VARS]
    RUN_MODEL: gpt3
    TP_SIZE: 1
    PP_SIZE: 2
    NUM_NODES: 1
    TIME_LIMIT: "15:00"
    TEST_LEVEL: MR_TESTS

train.gpt3.345m_tp1_pp1_1node_50steps_dist_optimizer:
  <<: *selene-test-launcher
  variables:
    <<: [*VARS]
    RUN_MODEL: gpt3
    USE_TE: 0
    TP_SIZE: 1
    PP_SIZE: 1
    NUM_NODES: 1
    MAX_STEPS: 50
    USE_CORE: 0
    TEST_LEVEL: MR_TESTS
    METADATA: dist_optimizer
    ADDITIONAL_PARAMS: "--use-distributed-optimizer"

train.gpt3.345m_tp1_pp1_1node_50steps_overlap_grad_reduce:
  <<: *selene-test-launcher
  variables:
    <<: [*VARS]
    RUN_MODEL: gpt3
    USE_TE: 0
    TP_SIZE: 1
    PP_SIZE: 1
    NUM_NODES: 1
    MAX_STEPS: 50
    USE_CORE: 0
    TEST_LEVEL: NIGHTLY_TESTS
    METADATA: overlap_grad_reduce
    ADDITIONAL_PARAMS: "--overlap-grad-reduce"

train.gpt3.345m_tp1_pp1_1node_50steps_dist_optimizer_overlap_grad_reduce:
  <<: *selene-test-launcher
  variables:
    <<: [*VARS]
    RUN_MODEL: gpt3
    USE_TE: 0
    TP_SIZE: 1
    PP_SIZE: 1
    NUM_NODES: 1
    MAX_STEPS: 50
    USE_CORE: 0
    TEST_LEVEL: NIGHTLY_TESTS
    METADATA: dist_optimizer_overlap_grad_reduce
    ADDITIONAL_PARAMS: "--use-distributed-optimizer --overlap-grad-reduce"

train.gpt3.345m_tp4_pp1_1node_50steps_overlap_grad_reduce:
  <<: *selene-test-launcher
  variables:
    <<: [*VARS]
    RUN_MODEL: gpt3
    USE_TE: 0
    TP_SIZE: 4
    PP_SIZE: 1
    NUM_NODES: 1
    MAX_STEPS: 50
    USE_CORE: 0
    TEST_LEVEL: NIGHTLY_TESTS
    METADATA: overlap_grad_reduce
    ADDITIONAL_PARAMS: "--overlap-grad-reduce"

train.gpt3.345m_tp4_pp1_1node_50steps_dist_optimizer_overlap_grad_reduce:
  <<: *selene-test-launcher
  variables:
    <<: [*VARS]
    RUN_MODEL: gpt3
    USE_TE: 0
    TP_SIZE: 4
    PP_SIZE: 1
    NUM_NODES: 1
    MAX_STEPS: 50
    USE_CORE: 0
    TEST_LEVEL: MR_TESTS
    METADATA: dist_optimizer_overlap_grad_reduce
    ADDITIONAL_PARAMS: "--use-distributed-optimizer --overlap-grad-reduce"

train.gpt3.345m_tp1_pp4_1node_50steps_overlap_grad_reduce:
  <<: *selene-test-launcher
  variables:
    <<: [*VARS]
    RUN_MODEL: gpt3
    USE_TE: 0
    TP_SIZE: 1
    PP_SIZE: 4
    NUM_NODES: 1
    MAX_STEPS: 50
    USE_CORE: 0
    TEST_LEVEL: NIGHTLY_TESTS
    METADATA: overlap_grad_reduce
    ADDITIONAL_PARAMS: "--overlap-grad-reduce"

train.gpt3.345m_tp1_pp4_interleaved_1node_50steps_overlap_grad_reduce:
  <<: *selene-test-launcher
  variables:
    <<: [*VARS]
    RUN_MODEL: gpt3
    USE_TE: 0
    TP_SIZE: 1
    PP_SIZE: 4
    VP_SIZE: 1
    NUM_NODES: 1
    MAX_STEPS: 50
    USE_CORE: 0
    TEST_LEVEL: NIGHTLY_TESTS
    METADATA: overlap_grad_reduce
    ADDITIONAL_PARAMS: "--overlap-grad-reduce"

train.gpt3.345m_tp1_pp4_interleaved_1node_50steps_dist_optimizer_overlap_grad_reduce:
  <<: *selene-test-launcher
  variables:
    <<: [*VARS]
    RUN_MODEL: gpt3
    USE_TE: 0
    TP_SIZE: 1
    PP_SIZE: 4
    VP_SIZE: 1
    NUM_NODES: 1
    MAX_STEPS: 50
    USE_CORE: 0
    TEST_LEVEL: MR_TESTS
    METADATA: dist_optimizer_overlap_grad_reduce
    ADDITIONAL_PARAMS: "--use-distributed-optimizer --overlap-grad-reduce"

train.gpt3.345m_tp2_pp2_1node_50steps_overlap_grad_reduce:
  <<: *selene-test-launcher
  variables:
    <<: [*VARS]
    RUN_MODEL: gpt3
    USE_TE: 0
    TP_SIZE: 2
    PP_SIZE: 2
    NUM_NODES: 1
    MAX_STEPS: 50
    USE_CORE: 0
    TEST_LEVEL: NIGHTLY_TESTS
    METADATA: overlap_grad_reduce
    ADDITIONAL_PARAMS: "--overlap-grad-reduce"

train.gpt3_core.345m_cp2_tp2_pp1_1node_50steps:
  <<: *selene-test-launcher
  variables:
    <<: [*VARS]
    RUN_MODEL: gpt3
    USE_TE: 0
    TP_SIZE: 2
    PP_SIZE: 1
    NUM_NODES: 1
    MAX_STEPS: 50
    USE_CORE: 1
    TIME_LIMIT: "20:00"
    TEST_LEVEL: MR_TESTS
    METADATA: "context_parallelism_cp2"
    PYTORCH_IMAGE: "/lustre/fsw/adlr/adlr-nlp/adlr_ci/megatron/pytorch_23.10_flash_attn_1.0.9_context_parallelism.sqsh"
    ADDITIONAL_PARAMS: "--context-parallel-size 2 --sequence-parallel --hidden-dropout 0.0 --attention-dropout 0.0"

# Note: Core MoE models currently will run TE by default
train.te_core_moe_gpt3.345m_tp2_pp2_2experts_1node_50steps:
  <<: *selene-test-launcher
  variables:
    <<: [*VARS]
    RUN_MODEL: gpt3
    USE_TE: 0
    TP_SIZE: 2
    PP_SIZE: 2
    NUM_NODES: 1
    MAX_STEPS: 50
    USE_CORE: 1
    TEST_LEVEL: NIGHTLY_TESTS
    METADATA: "te_2experts"
    ADDITIONAL_PARAMS: "--num-experts 2"

train.te_core_moe_gpt3.345m_tp2_pp2_4experts2parallel_1node_50steps:
  <<: *selene-test-launcher
  variables:
    <<: [*VARS]
    RUN_MODEL: gpt3
    USE_TE: 0
    TP_SIZE: 2
    PP_SIZE: 2
    NUM_NODES: 1
    MAX_STEPS: 50
    USE_CORE: 1
    TEST_LEVEL: NIGHTLY_TESTS
    METADATA: "te_4experts2parallel"
    ADDITIONAL_PARAMS: "--sequence-parallel --num-experts 4 --expert-model-parallel-size 2"

train.te_core_moe_gpt3.345m_tp2_pp1_8experts2parallel_1node_50steps:
  <<: *selene-test-launcher
  variables:
    <<: [*VARS]
    RUN_MODEL: gpt3
    USE_TE: 0
    TP_SIZE: 2
    PP_SIZE: 1
    NUM_NODES: 1
    MAX_STEPS: 50
    USE_CORE: 1
    TEST_LEVEL: MR_TESTS
    METADATA: "te_8experts2parallel"
    ADDITIONAL_PARAMS: "--sequence-parallel --num-experts 8 --expert-model-parallel-size 2"

train.moe_gpt3.345m_tp2_pp2_4experts_1node_50steps:
  <<: *selene-test-launcher
  variables:
    <<: [*VARS]
    RUN_MODEL: gpt3
    USE_TE: 0
    TP_SIZE: 2
    PP_SIZE: 2
    NUM_NODES: 1
    MAX_STEPS: 50
    USE_CORE: 0
    TEST_LEVEL: NIGHTLY_TESTS
    METADATA: "4experts"
    ADDITIONAL_PARAMS: "--num-experts 4"

train.bert.345m_tp4_pp1_1node_50steps:
  <<: *selene-test-launcher
  variables:
    <<: [*VARS]
    RUN_MODEL: bert
    TP_SIZE: 4
    PP_SIZE: 1
    NUM_NODES: 1
    MAX_STEPS: 50
    TIME_LIMIT: "10:00"
    TEST_LEVEL: NIGHTLY_TESTS

train.bert_core.345m_tp2_pp2_1node_50steps:
  <<: *selene-test-launcher
  variables:
    <<: [*VARS]
    RUN_MODEL: bert
    TP_SIZE: 2
    PP_SIZE: 2
    NUM_NODES: 1
    USE_CORE: 1
    MAX_STEPS: 50
    TEST_LEVEL: MR_TESTS

train.bert_core.345m_tp1_pp2_1node_50steps:
  <<: *selene-test-launcher
  variables:
    <<: [*VARS]
    RUN_MODEL: bert
    TP_SIZE: 1
    PP_SIZE: 2
    NUM_NODES: 1
    USE_CORE: 1
    MAX_STEPS: 50
    TEST_LEVEL: NIGHTLY_TESTS

train.bert_core.345m_tp1_pp4_1node_50steps:
  <<: *selene-test-launcher
  variables:
    <<: [*VARS]
    RUN_MODEL: bert
    TP_SIZE: 1
    PP_SIZE: 4
    NUM_NODES: 1
    MAX_STEPS: 50
    TEST_LEVEL: NIGHTLY_TESTS

train.bert.345m_tp1_pp4_interleaved_1node_50steps:
  <<: *selene-test-launcher
  variables:
    <<: [*VARS]
    RUN_MODEL: bert
    TP_SIZE: 1
    PP_SIZE: 4
    VP_SIZE: 2
    NUM_NODES: 1
    MAX_STEPS: 50
    TEST_LEVEL: MR_TESTS

train.bert_core.345m_tp4_pp1_1node_50steps:
  <<: *selene-test-launcher
  variables:
    <<: [*VARS]
    RUN_MODEL: bert
    TP_SIZE: 4
    PP_SIZE: 1
    NUM_NODES: 1
    USE_CORE: 1
    MAX_STEPS: 50
    TIME_LIMIT: "20:00"
    TEST_LEVEL: NIGHTLY_TESTS

train.bert_core.345m_tp2_pp2_1node_50steps:
  <<: *selene-test-launcher
  variables:
    <<: [*VARS]
    RUN_MODEL: bert
    TP_SIZE: 2
    PP_SIZE: 2
    NUM_NODES: 1
    USE_CORE: 1
    MAX_STEPS: 50
    TIME_LIMIT: "20:00"
    TEST_LEVEL: MR_TESTS

train.bert_core.345m_tp1_pp2_1node_50steps:
  <<: *selene-test-launcher
  variables:
    <<: [*VARS]
    RUN_MODEL: bert
    TP_SIZE: 1
    PP_SIZE: 2
    NUM_NODES: 1
    USE_CORE: 1
    MAX_STEPS: 50
    TIME_LIMIT: "20:00"
    TEST_LEVEL: NIGHTLY_TESTS

train.bert_core.345m_tp1_pp4_1node_50steps:
  <<: *selene-test-launcher
  variables:
    <<: [*VARS]
    RUN_MODEL: bert
    TP_SIZE: 1
    PP_SIZE: 4
    VP_SIZE: 2
    NUM_NODES: 1
    USE_CORE: 1
    MAX_STEPS: 50
    TIME_LIMIT: "20:00"
    TEST_LEVEL: NIGHTLY_TESTS

train.bert_core.345m_tp1_pp2_1node_50steps_rope:
  <<: *selene-test-launcher
  variables:
    <<: [*VARS]
    RUN_MODEL: bert
    TP_SIZE: 1
    PP_SIZE: 2
    NUM_NODES: 1
    USE_CORE: 1
    MAX_STEPS: 50
    TIME_LIMIT: "20:00"
    TEST_LEVEL: L0
    METADATA: rope_embeddings
    ADDITIONAL_PARAMS: "--position-embedding-type rope"

train.bert_core.345m_tp1_pp2_1node_50steps_sequence_parallel:
  <<: *selene-test-launcher
  variables:
    <<: [*VARS]
    RUN_MODEL: bert
    TP_SIZE: 1
    PP_SIZE: 2
    NUM_NODES: 1
    USE_CORE: 1
    MAX_STEPS: 50
    TIME_LIMIT: "20:00"
    TEST_LEVEL: L0
    METADATA: sequence_parallel
    ADDITIONAL_PARAMS: "--sequence-parallel"

resume.checkpoint.bert.345m_tp1_pp2_1node:
  <<: *selene-test-resume-checkpoint-launcher
  variables:
    <<: [*VARS]
    RUN_MODEL: bert
    TP_SIZE: 1
    PP_SIZE: 2
    NUM_NODES: 1
    TEST_LEVEL: MR_TESTS

train.retro_core.tp1_pp1_1node_50steps:
  <<: *selene-test-launcher
  variables:
    <<: [*VARS]
    RUN_MODEL: retro
    USE_TE: 0
    USE_CORE: 1
    TP_SIZE: 1
    PP_SIZE: 1
    NUM_NODES: 1
    MAX_STEPS: 50
    TIME_LIMIT: "20:00"
    TEST_LEVEL: MONTHLY_TESTS

train.t5_core.220m_tp1_pp1_1node_100steps:
  <<: *selene-test-launcher
  variables:
    <<: [*VARS]
    RUN_MODEL: t5
    USE_TE: 0
    USE_CORE: 1
    TP_SIZE: 1
    PP_SIZE: 1
    VP_SIZE: 1
    NUM_NODES: 1
    MAX_STEPS: 100
    TIME_LIMIT: "30:00"
    TEST_LEVEL: MONTHLY_TESTS
    PYTORCH_IMAGE: nvcr.io/nvidia/pytorch:23.07-py3

train.t5_core.220m_tp2_pp1_1node_100steps:
  <<: *selene-test-launcher
  variables:
    <<: [*VARS]
    RUN_MODEL: t5
    USE_TE: 0
    USE_CORE: 1
    TP_SIZE: 2
    PP_SIZE: 1
    VP_SIZE: 1
    NUM_NODES: 1
    MAX_STEPS: 100
    TIME_LIMIT: "30:00"
    TEST_LEVEL: MONTHLY_TESTS
    PYTORCH_IMAGE: nvcr.io/nvidia/pytorch:23.07-py3

train.t5_core.220m_te_tp1_pp1_1node_100steps:
  <<: *selene-test-launcher
  variables:
    <<: [*VARS]
    RUN_MODEL: t5
    USE_TE: 1
    USE_CORE: 1
    TP_SIZE: 1
    PP_SIZE: 1
    VP_SIZE: 1
    NUM_NODES: 1
    MAX_STEPS: 100
    TIME_LIMIT: "30:00"
    TEST_LEVEL: NIGHTLY_TESTS
    PYTORCH_IMAGE: nvcr.io/nvidia/pytorch:23.07-py3

train.t5_core.220m_te_tp2_pp1_1node_100steps:
  <<: *selene-test-launcher
  variables:
    <<: [*VARS]
    RUN_MODEL: t5
    USE_TE: 1
    USE_CORE: 1
    TP_SIZE: 2
    PP_SIZE: 1
    VP_SIZE: 1
    NUM_NODES: 1
    MAX_STEPS: 100
    TIME_LIMIT: "30:00"
    TEST_LEVEL: MONTHLY_TESTS
    PYTORCH_IMAGE: nvcr.io/nvidia/pytorch:23.07-py3

train.t5_core.220m_te_tp2_pp1_sp_1node_100steps:
  <<: *selene-test-launcher
  variables:
    <<: [*VARS]
    RUN_MODEL: t5
    USE_TE: 1
    USE_CORE: 1
    TP_SIZE: 2
    PP_SIZE: 1
    VP_SIZE: 1
    NUM_NODES: 1
    MAX_STEPS: 100
    TIME_LIMIT: "30:00"
    TEST_LEVEL: MONTHLY_TESTS
    PYTORCH_IMAGE: nvcr.io/nvidia/pytorch:23.07-py3
    ADDITIONAL_PARAMS: "--sequence-parallel"

resume.checkpoint.t5_core.220m_tp1_pp1_1node:
  <<: *selene-test-resume-checkpoint-launcher
  variables:
    <<: [*VARS]
    RUN_MODEL: t5
    USE_TE: 0
    USE_CORE: 1
    TP_SIZE: 1
    PP_SIZE: 1
    VP_SIZE: 1
    NUM_NODES: 1
    TIME_LIMIT: "30:00"
    TEST_LEVEL: MONTHLY_TESTS
    PYTORCH_IMAGE: nvcr.io/nvidia/pytorch:23.07-py3

resume.checkpoint.t5_core.220m_te_tp1_pp1_1node:
  <<: *selene-test-resume-checkpoint-launcher
  variables:
    <<: [*VARS]
    RUN_MODEL: t5
    USE_TE: 1
    USE_CORE: 1
    TP_SIZE: 1
    PP_SIZE: 1
    VP_SIZE: 1
    NUM_NODES: 1
    TIME_LIMIT: "30:00"
    TEST_LEVEL: MONTHLY_TESTS
    PYTORCH_IMAGE: nvcr.io/nvidia/pytorch:23.07-py3

cleanup.selene:
  tags:
    - ssh_selene_runner
  stage: cleanup
  variables:
    <<: [*VARS]
  script:
    - set +e
    - NUM_CLEANUP=`find ${SELENE_ADLR_CI_PATH}/* -type d -ctime +20 | grep -v data | wc -l`
    - find ${SELENE_ADLR_CI_PATH}/* -type d -ctime +20 | grep -v data | xargs rm -rf
    - find ${SELENE_ADLR_CI_PATH}/* -type d -name "checkpoints" -ctime +2 | grep -v data | xargs rm -rf
    - echo "Finished cleaning $NUM_CLEANUP directories older than 20 days everything in Selene"
  allow_failure: true
  rules:
    - when: always<|MERGE_RESOLUTION|>--- conflicted
+++ resolved
@@ -16,15 +16,9 @@
   TEST_REGEX_ON_THIS_COMMIT:  NONE #https://github.com/google/re2/wiki/Syntax (Can define regex as in this spec) e.g /.*gpt3.*/
   DISPLAY_OUTPUT: "True" # Set to true for new tests to copy the logs for creating golden truth file
   TIME_LIMIT: "10:00" # Default time limit for all jobs
-<<<<<<< HEAD
-
-  TIME_LIMIT: "10:00" # Default time limit for all jobs
-=======
- 
 
 include:
   - jet-tests.yml
->>>>>>> 0b926fe4
 
 unit_tests:
   image: nvcr.io/nvidia/pytorch:23.04-py3
