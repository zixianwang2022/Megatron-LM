--- conflicted
+++ resolved
@@ -1,9 +1,6 @@
 __pycache__
-<<<<<<< HEAD
-*~
-=======
 *.so
 build
 .coverage_*
 *.egg-info
->>>>>>> 52e63688
+*~