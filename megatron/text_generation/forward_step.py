--- conflicted
+++ resolved
@@ -13,37 +13,6 @@
     recv_from_prev_pipeline_rank_)
 
 
-<<<<<<< HEAD
-
-class InferenceParams:
-    """Inference parameters that are passed to the main model in order
-    to efficienly calculate and store the context during inference."""
-
-    def __init__(self, max_batch_size, max_sequence_len):
-        """Note that offsets are set to zero and we always set the
-        flag to allocate memory. After the first call, make sure to
-        set this flag to False."""
-        self.max_sequence_len = max_sequence_len
-        self.max_batch_size = max_batch_size
-        self.sequence_len_offset = 0
-        self.batch_size_offset = 0
-        self.key_value_memory_dict = {}
-
-    def swap_key_value_dict(self, batch_idx):
-        "swap between batches"
-        if len(self.key_value_memory_dict) == 0:
-            raise ValueError("should not swap when dict in empty")
-
-        for layer_number in self.key_value_memory_dict.keys():
-            inference_key_memory, inference_value_memory = self.key_value_memory_dict[layer_number]
-            assert len(batch_idx) == inference_key_memory.shape[1] ## make sure batch size is the same
-            new_inference_key_memory = inference_key_memory[:, batch_idx]
-            new_inference_value_memory = inference_value_memory[:, batch_idx]
-            self.key_value_memory_dict[layer_number] = (
-                    new_inference_key_memory, new_inference_value_memory)
-
-=======
->>>>>>> 60795d5b
 class ForwardStep:
     """Forward step function with all the communications.
     We use a class here to hide the inference parameters
