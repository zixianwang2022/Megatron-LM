# Copyright (c) 2022, NVIDIA CORPORATION. All rights reserved.

"""Generation utilities."""

import torch
import torch.nn.functional as F

from megatron import get_args, get_tokenizer
from megatron.core import mpu
from megatron.utils import get_ltor_masks_and_position_ids
from .communication import (
    copy_from_last_to_first_pipeline_stage,
    broadcast_from_last_pipeline_stage,
    broadcast_from_last_to_first_pipeline_stage)
from .forward_step import ForwardStep
from .sampling import sample
from .beam_utils import BeamHypotheses

def score_and_return_on_first_stage(model, tokens, lengths):
    """Function for just scoring.
    Arguments:
        model: no interleaving is supported.
        tokens: prompt tokens extended to be of size [b, max_prompt_length]
        lengths: original prompt length, size: [b]
    Note: Outside of model, other parameters only need to be available on
          rank 0.
    Outputs:
        output_log_probs: log probability of the selected tokens. size: [b, s]
    """

    args = get_args()

    batch_size = tokens.size(0)
    max_prompt_length = lengths.max().item()
    assert max_prompt_length == tokens.size(1)

    if max_prompt_length > args.max_position_embeddings:
        raise ValueError("Length of prompt + tokens_to_generate longer than allowed")

    if max_prompt_length * batch_size > args.max_tokens_to_oom:
        raise ValueError("Too many tokens.  " + str(max_prompt_length*batch_size)+ " is greater than "+str(args.max_tokens_to_oom))

    # forward step.
    forward_step = ForwardStep(model, batch_size, max_prompt_length)

    # ===================
    # Pre-allocate memory
    # ===================

    # Log probability of the sequence (prompt + generated tokens).
    output_log_probs = None
    output_log_probs_size = (batch_size, max_prompt_length - 1)

    if mpu.is_pipeline_last_stage():
        output_log_probs = torch.empty(output_log_probs_size,
                                       dtype=torch.float32,
                                       device=torch.cuda.current_device())

    # =============
    # Run infernece
    # =============
    with torch.no_grad():
        attention_mask, position_ids = _build_attention_mask_and_position_ids(tokens)

        # logits will be meanigful only in the last pipeline stage.
        logits = forward_step(tokens, position_ids, attention_mask)

        if mpu.is_pipeline_last_stage():
            # Always the last stage should have an output.
            assert logits is not None
            log_probs = F.log_softmax(logits, dim=2)

            # Pick the tokens that we need to get the log
            # probabilities for. Note that next input token is
            # the token which we selected in the current logits,
            # so shift by 1.
            indices = torch.unsqueeze(tokens[:, 1:], 2)
            output_log_probs = torch.gather(log_probs, 2, indices).squeeze(2)

    # ======================================
    # Broadcast to the first pipeline stage.
    # ======================================
    output_log_probs = broadcast_from_last_to_first_pipeline_stage(
        output_log_probs_size, torch.float32, output_log_probs)
<<<<<<< HEAD

    return tokens, lengths, output_log_probs
=======
    
    return tokens, lengths, output_log_probs, logits
>>>>>>> 60795d5b

def generate_tokens_probs_and_return_on_first_stage(
        model, tokens, lengths,
        return_output_log_probs=False,
        top_k=0, top_p=0.0, top_p_decay=0.0, top_p_bound=0.0,
        temperature=1.0,
        use_eod_token_for_early_termination=True,
        stop_on_double_eol=False,
        stop_on_eol=False,
        prevent_newline_after_colon=True
        ):
    """Main token generation function.
    Arguments:
        model: no interleaving is supported.
        tokens: prompt tokens extended to be of size [b, max-sequence-length]
        lengths: original prompt length, size: [b]
        return_output_log_probs: flag to calculate the log probability of
            the generated tokens. Note that the log probability is the one
            from the original logit.
        top_k, top_p: top-k and top-p sampling parameters.
            Note that top-k = 1 is gready. Also, these paramters are
            exclusive meaning that:
                if top-k > 0 then we expect top-p=0.
                if top-p > 0 then we check for top-k=0.
        temperature: sampling temperature.
        use_eod_token_for_early_termination: if True, do early termination if
            all the sequences have reached this token.
        prevent_newline_after_colon: if True, it will disable generating new line \n after :
    Note: Outside of model, other parameters only need to be available on
          rank 0.
    Outputs: Note that is size is adjusted to a lower value than
             max-sequence-length if generation is terminated early.
        tokens: prompt and generated tokens. size: [b, :]
        generated_sequence_lengths: total length (including prompt) of
            the generated sequence. size: [b]
        output_log_probs: log probability of the selected tokens. size: [b, s]
    """

    args = get_args()
    tokenizer = get_tokenizer()

    batch_size = tokens.size(0)
    min_prompt_length = lengths.min().item()
    max_sequence_length = tokens.size(1)

    if max_sequence_length > args.max_position_embeddings:
        raise ValueError("Length of prompt + tokens_to_generate longer than allowed")

    if max_sequence_length * batch_size > args.max_tokens_to_oom:
        raise ValueError("Too many tokens.  " + str(max_sequence_length*batch_size)+ " is greater than "+str(args.max_tokens_to_oom))

    # forward step.
    forward_step = ForwardStep(model, batch_size, max_sequence_length)

    # Added termination_id to support the case that we want to terminate the
    # generation once that id is generated.
    if hasattr(args, 'eos_id'):
        termination_id = args.eos_id
    else:
        termination_id = tokenizer.eod

    # ===================
    # Pre-allocate memory
    # ===================

    # Log probability of the sequence (prompt + generated tokens).
    output_log_probs = None
    output_log_probs_size = (batch_size, max_sequence_length - 1)
    # Lengths of generated seuquence including including prompts.
    generated_sequence_lengths = None
    if mpu.is_pipeline_last_stage():
        if return_output_log_probs:
            output_log_probs = torch.empty(output_log_probs_size,
                                           dtype=torch.float32,
                                           device=torch.cuda.current_device())
        generated_sequence_lengths = torch.ones(
                batch_size, dtype=torch.int64,
                device=torch.cuda.current_device()) * max_sequence_length

    # Whether we have reached a termination id.
    is_generation_done = torch.zeros(batch_size, dtype=torch.uint8,
                                     device=torch.cuda.current_device())

    # =============
    # Run infernece
    # =============

    with torch.no_grad():
        attention_mask, position_ids = _build_attention_mask_and_position_ids(
            tokens)
        prev_context_length = 0
        for context_length in range(min_prompt_length, max_sequence_length):

            # Pick the slice that we need to pass through the network.
            tokens2use = tokens[:, prev_context_length:context_length]
            positions2use = position_ids[:, prev_context_length:context_length]
            attention_mask2use = attention_mask[
                ..., prev_context_length:context_length, :context_length]

            # logits will be meanigful only in the last pipeline stage.
            logits = forward_step(tokens2use, positions2use, attention_mask2use)

            if mpu.is_pipeline_last_stage():
                if prevent_newline_after_colon:
                    logits[tokens2use[:, -1] == tokenizer.tokenize(':')[0], -1, tokenizer.tokenize('\n')[0]] = -1e10 # disable "\n" after ":"
                # Always the last stage should have an output.
                assert logits is not None

                # Sample.
                last_token_logits = logits[:, -1, :]
                new_sample = sample(last_token_logits,
                                    top_k=top_k,
                                    top_p=top_p,
                                    temperature=temperature,
                                    vocab_size=tokenizer.vocab_size)
                if top_p > 0.0 and top_p_decay > 0.0:
                    top_p = top_p * top_p_decay
                    if top_p_bound > 0.0:
                        top_p = max(top_p, top_p_bound)

                # If a prompt length is smaller or equal th current context
                # length, it means we have started generating tokens
                started = lengths <= context_length
                # Update the tokens.
                tokens[started, context_length] = new_sample[started]

                # Calculate the log probabilities.
                if return_output_log_probs:
                    log_probs = F.log_softmax(logits, dim=2)
                    if return_output_log_probs:
                        # Pick the tokens that we need to get the log
                        # probabilities for. Note that next input token is
                        # the token which we selected in the current logits,
                        # so shift by 1.
                        indices = torch.unsqueeze(
                            tokens[
                                :,
                                (prev_context_length + 1):(context_length + 1)],
                            2)
                        output_log_probs[:,
                                         prev_context_length:context_length] = \
                            torch.gather(log_probs, 2, indices).squeeze(2)

            # Update the tokens on the first stage so the next input to
            # the network is correct.
            copy_from_last_to_first_pipeline_stage(batch_size, torch.int64,
                                                   tokens[:, context_length])

            # Update the context length for the next token generation.
            prev_context_length = context_length

            # Check if all the sequences have hit the termination_id.
            done = None
            if mpu.is_pipeline_last_stage():
                # TODO(rprenger) These stopping methods are tokenizer dependent
                # instead tokenization should be in the inference loop so stop sequences can be used
                if stop_on_double_eol:
                    hit_double_eol = (new_sample == 628).byte() & started.byte()
                    hit_two_eols = (new_sample == 198).byte() & (tokens[:, context_length-1] == 198).byte() & started.byte()
                    done_token = hit_double_eol | hit_two_eols
                elif stop_on_eol:
                    hit_double_eol = (new_sample == 628).byte() & started.byte()
                    hit_eol = (new_sample == 198).byte() & started.byte()
                    done_token = hit_double_eol | hit_eol
                else:
                    done_token = (new_sample == termination_id).byte() & \
                        started.byte()

                just_finished = (done_token & ~is_generation_done).bool()
                generated_sequence_lengths[just_finished.view(-1)] = \
                    context_length + 1
                is_generation_done = is_generation_done | done_token
                done = torch.all(is_generation_done)
            done = broadcast_from_last_pipeline_stage(1, torch.uint8,
                                                      tensor=done)
            if use_eod_token_for_early_termination and done:
                break

    # ===================================================
    # Update the length of based on max generated length.
    # ===================================================

    tokens = tokens[:, :(context_length + 1)]
    if mpu.is_pipeline_last_stage():
        if return_output_log_probs:
            output_log_probs = output_log_probs[:, :context_length]

    # ======================================
    # Broadcast to the first pipeline stage.
    # ======================================

    generated_sequence_lengths = broadcast_from_last_to_first_pipeline_stage(
        batch_size, torch.int64, generated_sequence_lengths)
    if return_output_log_probs:
        output_log_probs_size = (batch_size, context_length)
        output_log_probs = broadcast_from_last_to_first_pipeline_stage(
            output_log_probs_size, torch.float32, output_log_probs)

    return tokens, generated_sequence_lengths, output_log_probs, None

def beam_search_and_return_on_first_stage(model, tokens, lengths, beam_size, stop_token, num_return_gen, length_penalty, prevent_newline_after_colon=True):
    args = get_args()
    tokenizer = get_tokenizer()

    batch_size = tokens.size(0)
    assert(batch_size == 1)
    prompt_length = lengths.item()
    final_sequence_length = tokens.size(1)
    final_sequence_length = min(final_sequence_length, args.max_position_embeddings)

    # If the context is too big, this happens
    if prompt_length >= final_sequence_length:
        raise ValueError("context length + tokens_to_generate too large")

    # forward step.
    forward_step = ForwardStep(model, beam_size, final_sequence_length)

    beam_hyp = BeamHypotheses(beam_size, length_penalty)
    best_batches = None
    done = torch.zeros(1, dtype=torch.uint8, device=torch.cuda.current_device())
    scores = torch.zeros(beam_size,
                         dtype=torch.float32,
                         device=torch.cuda.current_device()).unsqueeze(1)
    scores_size_tensor, tokens_size_tensor = None, None
    # =============
    # Run infernece
    # =============
    with torch.no_grad():
        tokens = tokens.repeat(beam_size, 1)
        attention_mask, position_ids = _build_attention_mask_and_position_ids(tokens)
        prev_context_length = 0
        for context_length in range(prompt_length, final_sequence_length):

            # Pick the slice that we need to pass through the network.
            tokens2use = tokens[:, prev_context_length:context_length]
            positions2use = position_ids[:, prev_context_length:context_length]
            attention_mask2use = attention_mask[
                ..., prev_context_length:context_length, :context_length]

            # logits will be meanigful only in the last pipeline stage.
            logits = forward_step(tokens2use, positions2use, attention_mask2use)

            if mpu.is_pipeline_last_stage():
                if prevent_newline_after_colon:
                    logits[tokens2use[:, -1] == tokenizer.tokenize(':')[0], -1, tokenizer.tokenize('\n')[0]] = -1e10 # disable "\n" after ":"
                vocab_size = logits.size(2)
                log_probs = F.log_softmax(logits, dim=2)
                new_scores = log_probs[:, -1, :] + scores

                if context_length == prompt_length:  # if this is the first one
                    sorted_scores, indices = torch.sort(new_scores[0,:], descending=True)
                else:
                    sorted_scores, indices = torch.sort(new_scores.view(-1), descending=True)

                best_beam_ids = torch.div(indices[: 2 * beam_size], vocab_size).trunc().long()
                best_words = indices[:2 * beam_size] % vocab_size
                best_scores = sorted_scores[: 2 * beam_size]

                next_beams = []
                for beam_token_rank, (token_id, beam_score, beam_id) in enumerate(
                    zip(best_words, best_scores, best_beam_ids)
                ):
                    if token_id.item() == stop_token:
                        # if beam_token does not belong to top num_beams tokens, it should not be added
                        is_beam_token_worse_than_top_num_beams = beam_token_rank >= beam_size
                        if is_beam_token_worse_than_top_num_beams:
                            continue
                        beam_hyp.add(
                            tokens[beam_id].clone(),
                            beam_score,
                            context_length + 1 - prompt_length
                        )
                    else:
                        # add next predicted token since it is not eos_token
                        next_beams.append((token_id, beam_score, beam_id))

                    if len(next_beams) == beam_size:
                        break

                if beam_hyp.is_done(best_scores.max().item(), context_length + 1 - prompt_length):
                    done = torch.ones(1, dtype=torch.uint8, device=torch.cuda.current_device())

                best_batches = tokens.new([item[2] for item in next_beams])
                tokens = tokens[best_batches,:]
                tokens[:, context_length] = tokens.new([item[0] for item in next_beams])
                scores = scores.new([item[1] for item in next_beams]).unsqueeze(1)

            # torch.distributed.barrier()
            done = broadcast_from_last_pipeline_stage(1, torch.uint8, done)
            if done:
                break

            # Update the tokens on the first stage so the next input to
            # the network is correct.
            copy_from_last_to_first_pipeline_stage(tokens.size(), torch.int64,
                                                   tokens)

            # set inference key values to make it consistent with best beam index
            best_batches = broadcast_from_last_pipeline_stage(beam_size, torch.int64, best_batches)
            # forward_step.inference_params.swap_key_value_dict(best_batches)

            # Update the context length for the next token generation.
            prev_context_length = context_length

        if mpu.is_pipeline_last_stage():
            # if cannot find stop token, add open beams to hyps
            if not done:
                for beam_id in range(beam_size):
                    beam_hyp.add(tokens[beam_id].clone(), scores[beam_id].squeeze(), context_length + 1 - prompt_length)

            # rank based on scores
            sorted_hyps = sorted(beam_hyp.beams, key=lambda x: x[0], reverse=True)
            num_return_gen = min(num_return_gen, len(sorted_hyps))
            scores = [sorted_hyps[i][0] for i in range(num_return_gen)]
            tokens = [sorted_hyps[i][1] for i in range(num_return_gen)]
            scores = torch.stack(scores, dim=0)
            tokens = torch.stack(tokens, dim=0)
            scores_size_tensor = torch.tensor(scores.shape, dtype=torch.int64, device=torch.cuda.current_device())
            tokens_size_tensor = torch.tensor(tokens.shape, dtype=torch.int64, device=torch.cuda.current_device())

        scores_size_tensor = broadcast_from_last_pipeline_stage(1, torch.int64, scores_size_tensor)
        tokens_size_tensor = broadcast_from_last_pipeline_stage(2, torch.int64, tokens_size_tensor)

        scores = broadcast_from_last_to_first_pipeline_stage(tuple(scores_size_tensor), torch.float32, scores)
        tokens = broadcast_from_last_to_first_pipeline_stage(tuple(tokens_size_tensor), torch.int64, tokens)

    return tokens, scores


def _build_attention_mask_and_position_ids(tokens):
    """Build the attention mask and postition ids for the input tokens."""

    # Since we are not interested in loss-mask and reset attention/position
    # is also False, eod_token is not used so it is safe to set it to None.
    attention_mask, _, position_ids = get_ltor_masks_and_position_ids(
        data=tokens,
        eod_token=None,
        reset_position_ids=False,
        reset_attention_mask=False,
        eod_mask_loss=False)

    return attention_mask, position_ids<|MERGE_RESOLUTION|>--- conflicted
+++ resolved
@@ -82,13 +82,8 @@
     # ======================================
     output_log_probs = broadcast_from_last_to_first_pipeline_stage(
         output_log_probs_size, torch.float32, output_log_probs)
-<<<<<<< HEAD
-
-    return tokens, lengths, output_log_probs
-=======
-    
+
     return tokens, lengths, output_log_probs, logits
->>>>>>> 60795d5b
 
 def generate_tokens_probs_and_return_on_first_stage(
         model, tokens, lengths,
