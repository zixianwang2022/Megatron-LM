# coding=utf-8
# Copyright 2018 The Google AI Language Team Authors, and NVIDIA.
#
# Licensed under the Apache License, Version 2.0 (the "License");
# you may not use this file except in compliance with the License.
# You may obtain a copy of the License at
#
#     http://www.apache.org/licenses/LICENSE-2.0
#
# Unless required by applicable law or agreed to in writing, software
# distributed under the License is distributed on an "AS IS" BASIS,
# WITHOUT WARRANTIES OR CONDITIONS OF ANY KIND, either express or implied.
# See the License for the specific language governing permissions and
# limitations under the License.


# Most of the code here has been copied from:
#   https://github.com/google-research/albert/blob/master/create_pretraining_data.py
# with some modifications.

import math
import os
import time
import collections

import numpy as np
import torch

from megatron import (
    get_args,
    print_rank_0
)
from megatron.core import mpu
from megatron.core.datasets.indexed_dataset import MMapIndexedDataset


DSET_TYPE_BERT = 'standard_bert'
DSET_TYPE_ICT = 'ict'
DSET_TYPE_T5  = 't5'
DSET_TYPE_MULTIMODAL = 'multimodal'

DSET_TYPES = [DSET_TYPE_BERT, DSET_TYPE_ICT, DSET_TYPE_T5, DSET_TYPE_MULTIMODAL]


def get_datasets_weights_and_num_samples(data_prefix,
                                         train_valid_test_num_samples):

    # The data prefix should be in the format of:
    #   weight-1, data-prefix-1, weight-2, data-prefix-2, ..
    assert len(data_prefix) % 2 == 0
    num_datasets = len(data_prefix) // 2
    weights = [0]*num_datasets
    prefixes = [0]*num_datasets
    for i in range(num_datasets):
        weights[i] = float(data_prefix[2*i])
        prefixes[i] = (data_prefix[2*i+1]).strip()
    # Normalize weights
    weight_sum = 0.0
    for weight in weights:
        weight_sum += weight
    assert weight_sum > 0.0
    weights = [weight / weight_sum for weight in weights]

    # Add 0.5% (the 1.005 factor) so in case the bleding dataset does
    # not uniformly distribute the number of samples, we still have
    # samples left to feed to the network.
    if isinstance(train_valid_test_num_samples, list):
        datasets_train_valid_test_num_samples = []
        for weight in weights:
            datasets_train_valid_test_num_samples.append(
                [int(math.ceil(val * weight * 1.005))
                for val in train_valid_test_num_samples])
    else:
        # Used when separate dataset files are provided for train,
        # valid and test
        datasets_train_valid_test_num_samples = [
            int(math.ceil(train_valid_test_num_samples * weight * 1.005))
            for weight in weights]

    return prefixes, weights, datasets_train_valid_test_num_samples


def get_a_and_b_segments(sample, np_rng):
    """Divide sample into a and b segments."""

    # Number of sentences in the sample.
    n_sentences = len(sample)
    # Make sure we always have two sentences.
    assert n_sentences > 1, 'make sure each sample has at least two sentences.'

    # First part:
    # `a_end` is how many sentences go into the `A`.
    a_end = 1
    if n_sentences >= 3:
        # Note that randin in numpy is exclusive.
        a_end = np_rng.randint(1, n_sentences)
    tokens_a = []
    for j in range(a_end):
        tokens_a.extend(sample[j])

    # Second part:
    tokens_b = []
    for j in range(a_end, n_sentences):
        tokens_b.extend(sample[j])

    # Random next:
    is_next_random = False
    if np_rng.random() < 0.5:
        is_next_random = True
        tokens_a, tokens_b = tokens_b, tokens_a

    return tokens_a, tokens_b, is_next_random


def truncate_segments(tokens_a, tokens_b, len_a, len_b, max_num_tokens, np_rng):
    """Truncates a pair of sequences to a maximum sequence length."""
    #print(len_a, len_b, max_num_tokens)
    assert len_a > 0
    if len_a + len_b <= max_num_tokens:
        return False
    while len_a + len_b > max_num_tokens:
        if len_a > len_b:
            len_a -= 1
            tokens = tokens_a
        else:
            len_b -= 1
            tokens = tokens_b
        if np_rng.random() < 0.5:
            del tokens[0]
        else:
            tokens.pop()
    return True


def create_tokens_and_tokentypes(tokens_a, tokens_b, cls_id, sep_id):
    """Merge segments A and B, add [CLS] and [SEP] and build tokentypes."""

    tokens = []
    tokentypes = []
    # [CLS].
    tokens.append(cls_id)
    tokentypes.append(0)
    # Segment A.
    for token in tokens_a:
        tokens.append(token)
        tokentypes.append(0)
    # [SEP].
    tokens.append(sep_id)
    tokentypes.append(0)
    # Segment B.
    for token in tokens_b:
        tokens.append(token)
        tokentypes.append(1)
    if tokens_b:
        # [SEP].
        tokens.append(sep_id)
        tokentypes.append(1)

    return tokens, tokentypes


MaskedLmInstance = collections.namedtuple("MaskedLmInstance",
                                          ["index", "label"])


def is_start_piece(piece):
    """Check if the current word piece is the starting piece (BERT)."""
    # When a word has been split into
    # WordPieces, the first token does not have any marker and any subsequence
    # tokens are prefixed with ##. So whenever we see the ## token, we
    # append it to the previous set of word indexes.
    return not piece.startswith("##")


def create_masked_lm_predictions(tokens,
                                 vocab_id_list, vocab_id_to_token_dict,
                                 masked_lm_prob,
                                 cls_id, sep_id, mask_id,
                                 max_predictions_per_seq,
                                 np_rng,
                                 max_ngrams=3,
                                 do_whole_word_mask=True,
                                 favor_longer_ngram=False,
                                 do_permutation=False,
                                 geometric_dist=False,
                                 masking_style="bert"):
    """Creates the predictions for the masked LM objective.
    Note: Tokens here are vocab ids and not text tokens."""

    cand_indexes = []
    # Note(mingdachen): We create a list for recording if the piece is
    # the starting piece of current token, where 1 means true, so that
    # on-the-fly whole word masking is possible.
    token_boundary = [0] * len(tokens)

    for (i, token) in enumerate(tokens):
        if token == cls_id or token == sep_id:
            token_boundary[i] = 1
            continue
        # Whole Word Masking means that if we mask all of the wordpieces
        # corresponding to an original word.
        #
        # Note that Whole Word Masking does *not* change the training code
        # at all -- we still predict each WordPiece independently, softmaxed
        # over the entire vocabulary.
        if (do_whole_word_mask and len(cand_indexes) >= 1 and
                not is_start_piece(vocab_id_to_token_dict[token])):
            cand_indexes[-1].append(i)
        else:
            cand_indexes.append([i])
            if is_start_piece(vocab_id_to_token_dict[token]):
                token_boundary[i] = 1

    output_tokens = list(tokens)

    masked_lm_positions = []
    masked_lm_labels = []

    if masked_lm_prob == 0:
        return (output_tokens, masked_lm_positions,
                masked_lm_labels, token_boundary)

    num_to_predict = min(max_predictions_per_seq,
                         max(1, int(round(len(tokens) * masked_lm_prob))))

    ngrams = np.arange(1, max_ngrams + 1, dtype=np.int64)
    if not geometric_dist:
        # Note(mingdachen):
        # By default, we set the probilities to favor shorter ngram sequences.
        pvals = 1. / np.arange(1, max_ngrams + 1)
        pvals /= pvals.sum(keepdims=True)
        if favor_longer_ngram:
            pvals = pvals[::-1]

    ngram_indexes = []
    for idx in range(len(cand_indexes)):
        ngram_index = []
        for n in ngrams:
            ngram_index.append(cand_indexes[idx:idx + n])
        ngram_indexes.append(ngram_index)

    np_rng.shuffle(ngram_indexes)

    (masked_lms, masked_spans) = ([], [])
    covered_indexes = set()
    for cand_index_set in ngram_indexes:
        if len(masked_lms) >= num_to_predict:
            break
        if not cand_index_set:
            continue
        # Note(mingdachen):
        # Skip current piece if they are covered in lm masking or previous ngrams.
        for index_set in cand_index_set[0]:
            for index in index_set:
                if index in covered_indexes:
                    continue

        if not geometric_dist:
            n = np_rng.choice(ngrams[:len(cand_index_set)],
                              p=pvals[:len(cand_index_set)] /
                              pvals[:len(cand_index_set)].sum(keepdims=True))
        else:
            # Sampling "n" from the geometric distribution and clipping it to
            # the max_ngrams. Using p=0.2 default from the SpanBERT paper
            # https://arxiv.org/pdf/1907.10529.pdf (Sec 3.1)
            n = min(np_rng.geometric(0.2), max_ngrams)

        index_set = sum(cand_index_set[n - 1], [])
        n -= 1
        # Note(mingdachen):
        # Repeatedly looking for a candidate that does not exceed the
        # maximum number of predictions by trying shorter ngrams.
        while len(masked_lms) + len(index_set) > num_to_predict:
            if n == 0:
                break
            index_set = sum(cand_index_set[n - 1], [])
            n -= 1
        # If adding a whole-word mask would exceed the maximum number of
        # predictions, then just skip this candidate.
        if len(masked_lms) + len(index_set) > num_to_predict:
            continue
        is_any_index_covered = False
        for index in index_set:
            if index in covered_indexes:
                is_any_index_covered = True
                break
        if is_any_index_covered:
            continue
        for index in index_set:
            covered_indexes.add(index)
            masked_token = None
            if masking_style == "bert":
                # 80% of the time, replace with [MASK]
                if np_rng.random() < 0.8:
                    masked_token = mask_id
                else:
                    # 10% of the time, keep original
                    if np_rng.random() < 0.5:
                        masked_token = tokens[index]
                    # 10% of the time, replace with random word
                    else:
                        masked_token = vocab_id_list[np_rng.randint(0, len(vocab_id_list))]
            elif masking_style == "t5":
                masked_token = mask_id
            else:
                raise ValueError("invalid value of masking style")

            output_tokens[index] = masked_token
            masked_lms.append(MaskedLmInstance(index=index, label=tokens[index]))

        masked_spans.append(MaskedLmInstance(
            index=index_set,
            label=[tokens[index] for index in index_set]))

    assert len(masked_lms) <= num_to_predict
    np_rng.shuffle(ngram_indexes)

    select_indexes = set()
    if do_permutation:
        for cand_index_set in ngram_indexes:
            if len(select_indexes) >= num_to_predict:
                break
            if not cand_index_set:
                continue
            # Note(mingdachen):
            # Skip current piece if they are covered in lm masking or previous ngrams.
            for index_set in cand_index_set[0]:
                for index in index_set:
                    if index in covered_indexes or index in select_indexes:
                        continue

            n = np.random.choice(ngrams[:len(cand_index_set)],
                                 p=pvals[:len(cand_index_set)] /
                                 pvals[:len(cand_index_set)].sum(keepdims=True))
            index_set = sum(cand_index_set[n - 1], [])
            n -= 1

            while len(select_indexes) + len(index_set) > num_to_predict:
                if n == 0:
                    break
                index_set = sum(cand_index_set[n - 1], [])
                n -= 1
            # If adding a whole-word mask would exceed the maximum number of
            # predictions, then just skip this candidate.
            if len(select_indexes) + len(index_set) > num_to_predict:
                continue
            is_any_index_covered = False
            for index in index_set:
                if index in covered_indexes or index in select_indexes:
                    is_any_index_covered = True
                    break
            if is_any_index_covered:
                continue
            for index in index_set:
                select_indexes.add(index)
        assert len(select_indexes) <= num_to_predict

        select_indexes = sorted(select_indexes)
        permute_indexes = list(select_indexes)
        np_rng.shuffle(permute_indexes)
        orig_token = list(output_tokens)

        for src_i, tgt_i in zip(select_indexes, permute_indexes):
            output_tokens[src_i] = orig_token[tgt_i]
            masked_lms.append(MaskedLmInstance(index=src_i, label=orig_token[src_i]))

    masked_lms = sorted(masked_lms, key=lambda x: x.index)
    # Sort the spans by the index of the first span
    masked_spans = sorted(masked_spans, key=lambda x: x.index[0])

    for p in masked_lms:
        masked_lm_positions.append(p.index)
        masked_lm_labels.append(p.label)
    return (output_tokens, masked_lm_positions, masked_lm_labels, token_boundary, masked_spans)


def pad_and_convert_to_numpy(tokens, tokentypes, masked_positions,
                             masked_labels, pad_id, max_seq_length):
    """Pad sequences and convert them to numpy."""

    # Some checks.
    num_tokens = len(tokens)
    padding_length = max_seq_length - num_tokens
    assert padding_length >= 0
    assert len(tokentypes) == num_tokens
    assert len(masked_positions) == len(masked_labels)

    # Tokens and token types.
    filler = [pad_id] * padding_length
    tokens_np = np.array(tokens + filler, dtype=np.int64)
    tokentypes_np = np.array(tokentypes + filler, dtype=np.int64)

    # Padding mask.
    padding_mask_np = np.array([1] * num_tokens + [0] * padding_length,
                               dtype=np.int64)

    # Lables and loss mask.
    labels = [-1] * max_seq_length
    loss_mask = [0] * max_seq_length
    for i in range(len(masked_positions)):
        assert masked_positions[i] < num_tokens
        labels[masked_positions[i]] = masked_labels[i]
        loss_mask[masked_positions[i]] = 1
    labels_np = np.array(labels, dtype=np.int64)
    loss_mask_np = np.array(loss_mask, dtype=np.int64)

    return tokens_np, tokentypes_np, labels_np, padding_mask_np, loss_mask_np


def build_train_valid_test_datasets_with_prefixes(train_valid_test_num_samples,
                                                  max_seq_length,
                                                  seed,
                                                  train_data_prefix=None,
                                                  valid_data_prefix=None,
                                                  test_data_prefix=None,
                                                  binary_head=False,
                                                  max_seq_length_dec=None,
                                                  dataset_type='standard_bert'):
    print_rank_0("Separate data paths provided for train, valid & test.")

    train_dataset, valid_dataset, test_dataset = None, None, None
    # Single dataset.
    if train_data_prefix is not None:
        train_dataset = build_dataset("train", train_data_prefix,
                                      train_valid_test_num_samples[0],
                                      max_seq_length, seed,
                                      binary_head, max_seq_length_dec,
                                      dataset_type=dataset_type)

    if valid_data_prefix is not None:
        valid_dataset = build_dataset("valid", valid_data_prefix,
                                      train_valid_test_num_samples[1],
                                      max_seq_length, seed, False,
                                      binary_head, max_seq_length_dec,
                                      dataset_type=dataset_type)

    if test_data_prefix is not None:
        test_dataset = build_dataset("test", test_data_prefix,
                                     train_valid_test_num_samples[2],
                                     max_seq_length, seed, False,
                                     binary_head, max_seq_length_dec,
                                     dataset_type=dataset_type)

    return (train_dataset, valid_dataset, test_dataset)


def build_train_valid_test_datasets(data_prefix, splits_string,
                                    train_valid_test_num_samples,
                                    max_seq_length, seed,
                                    binary_head=False,
                                    max_seq_length_dec=None,
                                    dataset_type='standard_bert'):

    if len(data_prefix) == 1:
        return _build_train_valid_test_datasets(data_prefix[0],
                                                splits_string,
                                                train_valid_test_num_samples,
                                                max_seq_length, seed,
                                                binary_head,
                                                max_seq_length_dec,
                                                dataset_type=dataset_type)

    raise NotImplementedError("Blending currently unsupported for non-GPT dataset instances")


def _build_train_valid_test_datasets(data_prefix, splits_string,
                                     train_valid_test_num_samples,
                                     max_seq_length, seed,
                                     binary_head,
                                     max_seq_length_dec,
                                     dataset_type='standard_bert'):

    # Indexed dataset.
<<<<<<< HEAD
    visual_indexed_dataset = None
    if dataset_type == "multimodal": # Combined multimodal data format
        if os.path.exists(data_prefix + "_mmdata.idx"):
            indexed_dataset = get_indexed_dataset_(data_prefix + "_mmdata",
                                                   data_impl,
                                                   skip_warmup)
        elif os.path.exists(data_prefix + "_bytes.idx") and os.path.exists(data_prefix + "_textdata.idx"): # Legacy multimodal data format
            indexed_dataset = get_indexed_dataset_(data_prefix + "_textdata", data_impl, skip_warmup)
            visual_indexed_dataset = get_indexed_dataset_(data_prefix + "_bytes", data_impl, skip_warmup)
            assert indexed_dataset.sizes.shape[0] == visual_indexed_dataset.sizes.shape[0]
        elif os.path.exists(data_prefix + "_bytes.idx") and os.path.exists(data_prefix + "_new_text.idx"): # Legacy multimodal data format for finetuning
            indexed_dataset = get_indexed_dataset_(data_prefix + "_new_text", data_impl, skip_warmup)
            visual_indexed_dataset = get_indexed_dataset_(data_prefix + "_bytes", data_impl, skip_warmup)
            assert indexed_dataset.sizes.shape[0] == visual_indexed_dataset.sizes.shape[0]
        else:
            print(data_prefix)
            raise NotImplementedError
    else:
        indexed_dataset = get_indexed_dataset_(data_prefix,
                                            data_impl,
                                            skip_warmup)
=======
    indexed_dataset = get_indexed_dataset_(data_prefix,
                                           dataset_type)
>>>>>>> 60795d5b

    # Get start and end indices of train/valid/train into doc-idx
    # Note that doc-idx is desinged to be num-docs + 1 so we can
    # easily iterate over it.
    total_num_of_documents = indexed_dataset.document_indices.shape[0] - 1
    splits = get_train_valid_test_split_(splits_string, total_num_of_documents)

    # Print stats about the splits.
    print_rank_0(' > dataset split:')

    def print_split_stats(name, index):
        print_rank_0('    {}:'.format(name))
        print_rank_0('     document indices in [{}, {}) total of {} '
                     'documents'.format(splits[index], splits[index + 1],
                                        splits[index + 1] - splits[index]))
        start_index = indexed_dataset.document_indices[splits[index]]
        end_index = indexed_dataset.document_indices[splits[index + 1]]
        print_rank_0('     sentence indices in [{}, {}) total of {} '
                     'sentences'.format(start_index, end_index,
                                        end_index - start_index))
    print_split_stats('train', 0)
    print_split_stats('validation', 1)
    print_split_stats('test', 2)

    def build_split_dataset(index, name):
        dataset = None
        if splits[index + 1] > splits[index]:
            # Get the pointer to the original doc-idx so we can set it later.
            doc_idx_ptr = indexed_dataset.get_document_indices()
            # Slice the doc-idx
            start_index = splits[index]
            # Add +1 so we can index into the dataset to get the upper bound.
            end_index = splits[index + 1] + 1
            # New doc_idx view.
<<<<<<< HEAD
            indexed_dataset.set_doc_idx(doc_idx_ptr[start_index:end_index])
            if visual_indexed_dataset is not None:
                visual_indexed_dataset.set_doc_idx(doc_idx_ptr[start_index:end_index])
=======
            indexed_dataset.set_document_indices(doc_idx_ptr[start_index:end_index])
>>>>>>> 60795d5b

            dataset = build_dataset(
                name, data_prefix,
                train_valid_test_num_samples[index], max_seq_length,
<<<<<<< HEAD
                seed, skip_warmup, binary_head, max_seq_length_dec,
                dataset_type, indexed_dataset, visual_indexed_dataset=visual_indexed_dataset)
=======
                seed, binary_head, max_seq_length_dec,
                dataset_type, indexed_dataset)
>>>>>>> 60795d5b

            # Set the original pointer so dataset remains the main dataset.
            indexed_dataset.set_document_indices(doc_idx_ptr)
            # Checks.
            assert indexed_dataset.document_indices[0] == 0
            assert indexed_dataset.document_indices.shape[0] == \
                (total_num_of_documents + 1)
        return dataset

    train_dataset = build_split_dataset(0, 'train')
    valid_dataset = build_split_dataset(1, 'valid')
    test_dataset = build_split_dataset(2, 'test')

    return (train_dataset, valid_dataset, test_dataset)


def build_dataset(name, data_prefix, max_num_samples,
                  max_seq_length, seed, binary_head,
                  max_seq_length_dec, dataset_type='standard_bert',
                  indexed_dataset=None, visual_indexed_dataset=None):

    from megatron.data.bert_dataset import BertDataset
    from megatron.data.ict_dataset import ICTDataset
    from megatron.data.t5_dataset import T5Dataset
    from megatron.data.multimodal_dataset import MultiModalDataset

    if dataset_type not in DSET_TYPES:
        raise ValueError("Invalid dataset_type: ", dataset_type)

    if indexed_dataset is None:
        indexed_dataset = get_indexed_dataset_(data_prefix,
                                               dataset_type)

    kwargs = dict(
        name=name,
        data_prefix=data_prefix,
        num_epochs=None,
        max_num_samples=max_num_samples,
        max_seq_length=max_seq_length,
        seed=seed,
    )

    if dataset_type == DSET_TYPE_ICT:
        args = get_args()

        title_dataset = get_indexed_dataset_(
            args.titles_data_path,
            dataset_type)

        dataset = ICTDataset(
            block_dataset=indexed_dataset,
            title_dataset=title_dataset,
            query_in_block_prob=args.query_in_block_prob,
            use_one_sent_docs=args.use_one_sent_docs,
            binary_head=binary_head,
            **kwargs
        )
    elif dataset_type == DSET_TYPE_T5:
        args = get_args()
        dataset = T5Dataset(
            indexed_dataset=indexed_dataset,
            masked_lm_prob=args.mask_prob,
            max_seq_length_dec=max_seq_length_dec,
            short_seq_prob=args.short_seq_prob,
            **kwargs
        )
    elif dataset_type == DSET_TYPE_BERT:
        args = get_args()
        dataset = BertDataset(
            indexed_dataset=indexed_dataset,
            masked_lm_prob=args.mask_prob,
            short_seq_prob=args.short_seq_prob,
            binary_head=binary_head,
            **kwargs
        )
    elif dataset_type == DSET_TYPE_MULTIMODAL:
        args = get_args()
        dataset = MultiModalDataset(
            name=name,
            data_prefix=data_prefix,
            indexed_dataset=indexed_dataset,
            num_samples=max_num_samples,
            seq_length=max_seq_length,
            seed=seed,
            visual_indexed_dataset=visual_indexed_dataset
        )
    else:
        raise NotImplementedError("Dataset type not fully implemented.")

    return dataset


def get_indexed_dataset_(data_prefix, dataset_type):

    print_rank_0(' > building dataset index ...')

    start_time = time.time()
    multimodal = dataset_type == DSET_TYPE_MULTIMODAL
    indexed_dataset = MMapIndexedDataset(data_prefix, multimodal)
    assert indexed_dataset.sequence_lengths.shape[0] == indexed_dataset.document_indices[-1]
    print_rank_0(' > finished creating indexed dataset in {:4f} '
                 'seconds'.format(time.time() - start_time))

    print_rank_0(' > indexed dataset stats:')
    print_rank_0('    number of documents: {}'.format(
        indexed_dataset.document_indices.shape[0] - 1))
    print_rank_0('    number of sentences: {}'.format(
        indexed_dataset.sequence_lengths.shape[0]))

    return indexed_dataset


def get_train_valid_test_split_(splits_string, size):
    """ Get dataset splits from comma or '/' separated string list."""

    splits = []
    if splits_string.find(',') != -1:
        splits = [float(s) for s in splits_string.split(',')]
    elif splits_string.find('/') != -1:
        splits = [float(s) for s in splits_string.split('/')]
    else:
        splits = [float(splits_string)]
    while len(splits) < 3:
        splits.append(0.)
    splits = splits[:3]
    splits_sum = sum(splits)
    assert splits_sum > 0.0
    splits = [split / splits_sum for split in splits]
    splits_index = [0]
    for index, split in enumerate(splits):
        splits_index.append(splits_index[index] +
                            int(round(split * float(size))))
    diff = splits_index[-1] - size
    for index in range(1, len(splits_index)):
        splits_index[index] -= diff
    assert len(splits_index) == 4
    assert splits_index[-1] == size
    return splits_index

def get_samples_mapping(indexed_dataset,
                        data_prefix,
                        num_epochs,
                        max_num_samples,
                        max_seq_length,
                        short_seq_prob,
                        seed,
                        name,
                        binary_head):
    """Get a list that maps a sample index to a starting sentence index, end sentence index, and length"""

    if not num_epochs:
        if not max_num_samples:
            raise ValueError("Need to specify either max_num_samples "
                             "or num_epochs")
        num_epochs = np.iinfo(np.int32).max - 1
    if not max_num_samples:
        max_num_samples = np.iinfo(np.int64).max - 1

    # Filename of the index mapping
    indexmap_filename = data_prefix
    indexmap_filename += '_{}_indexmap'.format(name)
    if num_epochs != (np.iinfo(np.int32).max - 1):
        indexmap_filename += '_{}ep'.format(num_epochs)
    if max_num_samples != (np.iinfo(np.int64).max - 1):
        indexmap_filename += '_{}mns'.format(max_num_samples)
    indexmap_filename += '_{}msl'.format(max_seq_length)
    indexmap_filename += '_{:0.2f}ssp'.format(short_seq_prob)
    indexmap_filename += '_{}s'.format(seed)
    indexmap_filename += '.npy'

    # Build the indexed mapping if not exist.
    if torch.distributed.get_rank() == 0 and \
       not os.path.isfile(indexmap_filename):
        print(' > WARNING: could not find index map file {}, building '
              'the indices on rank 0 ...'.format(indexmap_filename))

        # Make sure the types match the helpers input types.
        assert indexed_dataset.document_indices.dtype == np.int64
        assert indexed_dataset.sequence_lengths.dtype == np.int32

        # Build samples mapping
        verbose = torch.distributed.get_rank() == 0
        start_time = time.time()
        print_rank_0(' > building samples index mapping for {} ...'.format(
            name))
        # First compile and then import.
        from megatron.core.datasets import helpers
        samples_mapping = helpers.build_mapping(
            indexed_dataset.document_indices,
            indexed_dataset.sequence_lengths,
            num_epochs,
            max_num_samples,
            max_seq_length,
            short_seq_prob,
            seed,
            verbose,
            2 if binary_head else 1)
        print_rank_0(' > done building samples index maping')
        np.save(indexmap_filename, samples_mapping, allow_pickle=True)
        print_rank_0(' > saved the index mapping in {}'.format(
            indexmap_filename))
        # Make sure all the ranks have built the mapping
        print_rank_0(' > elasped time to build and save samples mapping '
                     '(seconds): {:4f}'.format(
                         time.time() - start_time))
    # This should be a barrier but nccl barrier assumes
    # device_index=rank which is not the case for model
    # parallel case
    counts = torch.cuda.LongTensor([1])
    torch.distributed.all_reduce(counts, group=mpu.get_data_parallel_group())
    torch.distributed.all_reduce(counts, group=mpu.get_pipeline_model_parallel_group())
    assert counts[0].item() == (
        torch.distributed.get_world_size() //
        torch.distributed.get_world_size(group=mpu.get_tensor_model_parallel_group()))

    # Load indexed dataset.
    print_rank_0(' > loading indexed mapping from {}'.format(
        indexmap_filename))
    start_time = time.time()
    samples_mapping = np.load(indexmap_filename, allow_pickle=True, mmap_mode='r')
    print_rank_0('    loaded indexed file in {:3.3f} seconds'.format(
        time.time() - start_time))
    print_rank_0('    total number of samples: {}'.format(
        samples_mapping.shape[0]))

    return samples_mapping<|MERGE_RESOLUTION|>--- conflicted
+++ resolved
@@ -471,7 +471,6 @@
                                      dataset_type='standard_bert'):
 
     # Indexed dataset.
-<<<<<<< HEAD
     visual_indexed_dataset = None
     if dataset_type == "multimodal": # Combined multimodal data format
         if os.path.exists(data_prefix + "_mmdata.idx"):
@@ -493,10 +492,6 @@
         indexed_dataset = get_indexed_dataset_(data_prefix,
                                             data_impl,
                                             skip_warmup)
-=======
-    indexed_dataset = get_indexed_dataset_(data_prefix,
-                                           dataset_type)
->>>>>>> 60795d5b
 
     # Get start and end indices of train/valid/train into doc-idx
     # Note that doc-idx is desinged to be num-docs + 1 so we can
@@ -531,24 +526,15 @@
             # Add +1 so we can index into the dataset to get the upper bound.
             end_index = splits[index + 1] + 1
             # New doc_idx view.
-<<<<<<< HEAD
-            indexed_dataset.set_doc_idx(doc_idx_ptr[start_index:end_index])
+            indexed_dataset.set_document_indices(doc_idx_ptr[start_index:end_index])
             if visual_indexed_dataset is not None:
                 visual_indexed_dataset.set_doc_idx(doc_idx_ptr[start_index:end_index])
-=======
-            indexed_dataset.set_document_indices(doc_idx_ptr[start_index:end_index])
->>>>>>> 60795d5b
 
             dataset = build_dataset(
                 name, data_prefix,
                 train_valid_test_num_samples[index], max_seq_length,
-<<<<<<< HEAD
-                seed, skip_warmup, binary_head, max_seq_length_dec,
+                seed, binary_head, max_seq_length_dec,
                 dataset_type, indexed_dataset, visual_indexed_dataset=visual_indexed_dataset)
-=======
-                seed, binary_head, max_seq_length_dec,
-                dataset_type, indexed_dataset)
->>>>>>> 60795d5b
 
             # Set the original pointer so dataset remains the main dataset.
             indexed_dataset.set_document_indices(doc_idx_ptr)
