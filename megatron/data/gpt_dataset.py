# Copyright (c) 2022, NVIDIA CORPORATION. All rights reserved.

"""GPT style dataset."""

import hashlib
import os
import time

import numpy as np
import torch

from megatron import print_rank_0
from megatron.core import mpu
from megatron.data.blendable_dataset import BlendableDataset
from megatron.data.dataset_utils import get_datasets_weights_and_num_samples
from megatron.data.dataset_utils import get_train_valid_test_split_
from megatron.data.indexed_dataset import make_dataset as make_indexed_dataset


def build_train_valid_test_datasets(data_prefix, data_impl, splits_string,
                                    # >>>
                                    split_constraint_strings,
                                    # <<<
                                    train_valid_test_num_samples,
                                    seq_length, seed, skip_warmup,
                                    global_batch_size, eval_interval, eval_iters,
                                    train_data_prefix=None,
                                    valid_data_prefix=None,
                                    test_data_prefix=None,
                                    return_doc_ids=False, *,
                                    data_cache_path=None):
    """Build train, valid, and test datasets."""

    if data_prefix:
        print_rank_0("Single data path provided for train, valid & test")

        # Single dataset.
        if len(data_prefix) == 1:
            return _build_train_valid_test_datasets(data_prefix[0],
                                                    data_impl, splits_string,
                                                    train_valid_test_num_samples,
                                                    seq_length, seed, skip_warmup,
                                                    global_batch_size,
                                                    eval_interval, eval_iters,
                                                    data_cache_path=data_cache_path)

        # Blending dataset.
        # Parse the values.
        output = get_datasets_weights_and_num_samples(data_prefix,
                                                      train_valid_test_num_samples)
        prefixes, weights, datasets_train_valid_test_num_samples = output
        train_num_samples, valid_num_samples, test_num_samples = map(
            sum,
            zip(*datasets_train_valid_test_num_samples)
        )

        # Build individual datasets.
        train_datasets = []
        valid_datasets = []
        test_datasets = []
        for i in range(len(prefixes)):
            train_ds, valid_ds, test_ds = _build_train_valid_test_datasets(
                prefixes[i], data_impl, splits_string,
                # >>>
                split_constraint_strings,
                # <<<
                datasets_train_valid_test_num_samples[i],
                seq_length, seed, skip_warmup,
                global_batch_size, eval_interval, eval_iters,
                return_doc_ids,
                data_cache_path=data_cache_path)
            if train_ds:
                train_datasets.append(train_ds)
            if valid_ds:
                valid_datasets.append(valid_ds)
            if test_ds:
                test_datasets.append(test_ds)

        # Blend.
        blending_train_dataset = None
        if train_datasets:
            blending_train_dataset = BlendableDataset(train_datasets, weights, train_num_samples,
                                                      data_cache_path=data_cache_path)
        blending_valid_dataset = None
        if valid_datasets:
            blending_valid_dataset = BlendableDataset(valid_datasets, weights, valid_num_samples,
                                                      data_cache_path=data_cache_path)
        blending_test_dataset = None
        if test_datasets:
            blending_test_dataset = BlendableDataset(test_datasets, weights, test_num_samples,
                                                     data_cache_path=data_cache_path)

        return (blending_train_dataset, blending_valid_dataset,
                blending_test_dataset)

    else:
        print_rank_0("Separate data paths provided for train, valid & test. Split string will be ignored.")

        train_dataset, valid_dataset, test_dataset = None, None, None
        # Single dataset.
        if train_data_prefix is not None:
            train_dataset = build_dataset("train", train_data_prefix, data_impl,
                                          splits_string,
                                          train_valid_test_num_samples[0],
                                          seq_length, seed, skip_warmup,
                                          global_batch_size,
                                          eval_interval, eval_iters,
                                          data_cache_path=data_cache_path)

        if valid_data_prefix is not None:
            valid_dataset = build_dataset("valid", valid_data_prefix, data_impl,
                                          splits_string,
                                          train_valid_test_num_samples[1],
                                          seq_length, seed, False,
                                          global_batch_size,
                                          eval_interval, eval_iters,
                                          data_cache_path=data_cache_path)


        if test_data_prefix is not None:
            test_dataset = build_dataset("test", test_data_prefix, data_impl,
                                         splits_string,
                                         train_valid_test_num_samples[2],
                                         seq_length, seed, False,
                                         global_batch_size,
                                         eval_interval, eval_iters,
                                         data_cache_path=data_cache_path)

        return (train_dataset, valid_dataset, test_dataset)


def _build_train_valid_test_datasets(data_prefix, data_impl, splits_string,
                                     # >>>
                                     split_constraint_strings,
                                     # <<<
                                     train_valid_test_num_samples,
                                     seq_length, seed, skip_warmup,
                                     global_batch_size, eval_interval, eval_iters,
                                     return_doc_ids=False, *,
                                     data_cache_path=None):
    """Build train, valid, and test datasets."""

    # Indexed dataset.
    indexed_dataset = get_indexed_dataset_(data_prefix,
                                           data_impl,
                                           skip_warmup)

    total_num_of_documents = indexed_dataset.sizes.shape[0]
    splits = get_train_valid_test_split_(splits_string, total_num_of_documents)
    # >>>
    split_constraints = [ get_train_valid_test_split_(s, total_num_of_documents)
                          for s in split_constraint_strings ]
    split_constraints.append(splits)
    # <<<

    # Print stats about the splits.
    print_rank_0(' > dataset split:')

    def print_split_stats(name, index):
        print_rank_0('    {}:'.format(name))
        print_rank_0('     document indices in [{}, {}) total of {} '
                     'documents'.format(splits[index], splits[index + 1],
                                        splits[index + 1] - splits[index]))
    print_split_stats('train', 0)
    print_split_stats('validation', 1)
    print_split_stats('test', 2)

    def build_dataset(index, name):
        dataset = None
        if splits[index + 1] > splits[index]:
            # >>>
            # documents = np.arange(start=splits[index], stop=splits[index + 1],
            #                       step=1, dtype=np.int32)
            # +++
            start_doc_idx = max(s[index] for s in split_constraints)
            stop_doc_idx = min(s[index + 1] for s in split_constraints)
            assert stop_doc_idx >= start_doc_idx
            documents = np.arange(start=start_doc_idx, stop=stop_doc_idx,
                                  step=1, dtype=np.int32)
<<<<<<< HEAD
            # <<<
            dataset = GPTDataset(name, data_prefix,
                                 documents, indexed_dataset,
=======
            dataset = GPTDataset(name, data_prefix, documents, indexed_dataset,
                                 splits_string,
>>>>>>> ed286269
                                 train_valid_test_num_samples[index],
                                 seq_length, seed,
                                 global_batch_size, eval_interval, eval_iters,
                                 return_doc_ids,
                                 data_cache_path=data_cache_path)
        return dataset

    train_dataset = build_dataset(0, 'train')
    valid_dataset = build_dataset(1, 'valid')
    test_dataset = build_dataset(2, 'test')

    return (train_dataset, valid_dataset, test_dataset)


def build_dataset(dataset_name, data_prefix, data_impl,
                  splits_string, num_samples,
                  seq_length, seed, skip_warmup,
                  global_batch_size, eval_interval, eval_iters,
                  *,
                  data_cache_path=None):
    dataset = None
    if len(data_prefix) == 1:
        dataset = _build_dataset(dataset_name, data_prefix[0], data_impl,
                                 splits_string, num_samples, seq_length,
                                 seed, skip_warmup,
                                 global_batch_size, eval_interval, eval_iters,
                                 data_cache_path=data_cache_path)
    else:
        # Blending dataset.
        # Parse the values.
        output = get_datasets_weights_and_num_samples(data_prefix, num_samples)
        prefixes, weights, dataset_num_samples = output
        num_samples = sum(dataset_num_samples)

        # Build individual datasets.
        datasets = []
        for i in range(len(prefixes)):
            ds = _build_dataset(dataset_name, prefixes[i], data_impl,
                                splits_string, dataset_num_samples[i],
                                seq_length, seed, skip_warmup,
                                global_batch_size, eval_interval, eval_iters,
                                data_cache_path=data_cache_path)
            if ds:
                datasets.append(ds)

        if datasets:
            dataset = BlendableDataset(datasets, weights, num_samples,
                                       data_cache_path=data_cache_path)

    return dataset


def _build_dataset(dataset_name, data_prefix, data_impl, splits_string,
                   num_samples, seq_length, seed, skip_warmup,
                   *,
                   global_batch_size, eval_interval, eval_iters,
                   data_cache_path=None):
    """
    Build dataset. This method is called when individual
    train, valid, test datasets are provided
    """

    # Indexed dataset.
    indexed_dataset = get_indexed_dataset_(data_prefix,
                                           data_impl,
                                           skip_warmup)

    total_num_of_documents = indexed_dataset.sizes.shape[0]

    print_rank_0('    {}:'.format(dataset_name))
    print_rank_0('     document indices in [0, {}) total of {} '
                 'documents'.format(total_num_of_documents, total_num_of_documents))

    documents = np.arange(start=0, stop=total_num_of_documents,
                        step=1, dtype=np.int32)

    dataset = GPTDataset(dataset_name, data_prefix, documents, indexed_dataset,
                         splits_string, num_samples, seq_length, seed,
                         global_batch_size, eval_interval, eval_iters,
                         data_cache_path=data_cache_path)

    return dataset


def get_indexed_dataset_(data_prefix, data_impl, skip_warmup):
    """Build indexed dataset."""
    print_rank_0(' > building dataset index ...')

    start_time = time.time()
    indexed_dataset = make_indexed_dataset(data_prefix,
                                           data_impl,
                                           skip_warmup)
    print_rank_0(' > finished creating indexed dataset in {:4f} '
                 'seconds'.format(time.time() - start_time))
    print_rank_0('    number of documents: {}'.format(
        indexed_dataset.sizes.shape[0]))

    return indexed_dataset


class GPTDataset(torch.utils.data.Dataset):

    def __init__(self, name, data_prefix, documents, indexed_dataset,
                 splits_string, num_samples, seq_length, seed,
                 global_batch_size, eval_interval, eval_iters,
                 return_doc_ids=False, *,
                 data_cache_path=None):

        self.name = name
        self.indexed_dataset = indexed_dataset
        self.return_doc_ids = return_doc_ids

        # Checks
        assert np.min(documents) >= 0
        assert np.max(documents) < indexed_dataset.sizes.shape[0]

        # Build index mappings.
        self.doc_idx, self.sample_idx, self.shuffle_idx, self.desc, self.desc_hash = \
            _build_index_mappings(self.name, data_prefix,
                                  documents, self.indexed_dataset.sizes,
                                  splits_string, num_samples, seq_length, seed,
                                  global_batch_size, eval_interval, eval_iters,
                                  data_cache_path=data_cache_path)


    def __len__(self):
        # -1 is due to data structure used to retieve the index:
        #    sample i --> [sample_idx[i], sample_idx[i+1])
        return self.sample_idx.shape[0] - 1

    def __getitem__(self, idx):
        # >>>>>>>>>>>>>>>>>>>>>>>>>>>>>>>>>>>>>>>>>>>>>>>>>>>>>>>>>>>>>>>>>
        # ......... hacky mchackers [ until sub-epoch fix ] .........
        idx = idx % len(self)
        # <<<<<<<<<<<<<<<<<<<<<<<<<<<<<<<<<<<<<<<<<<<<<<<<<<<<<<<<<<<<<<<<<
        # Get the shuffled index.
        idx = self.shuffle_idx[idx]
        # Start and end documents and offsets.
        doc_index_f = self.sample_idx[idx][0]
        doc_index_l = self.sample_idx[idx + 1][0]
        offset_f = self.sample_idx[idx][1]
        offset_l = self.sample_idx[idx + 1][1]
        # If we are within the same document, just extract the chunk.
        doc_ids = []
        if doc_index_f == doc_index_l:
            doc_ids.append(self.doc_idx[doc_index_f])
            sample = self.indexed_dataset.get(self.doc_idx[doc_index_f],
                                              offset=offset_f,
                                              length=offset_l - offset_f + 1)
        else:
            # Otherwise, get the rest of the initial document.
            doc_ids.append(self.doc_idx[doc_index_f])
            sample_list = [self.indexed_dataset.get(self.doc_idx[doc_index_f],
                                                    offset=offset_f)]
            # Loop over all in between documents and add the entire document.
            for i in range(doc_index_f + 1, doc_index_l):
                doc_ids.append(self.doc_idx[i])
                sample_list.append(self.indexed_dataset.get(self.doc_idx[i]))
            # And finally add the relevant portion of last document.
            doc_ids.append(self.doc_idx[doc_index_l])
            sample_list.append(self.indexed_dataset.get(
                self.doc_idx[doc_index_l],
                length=offset_l + 1))
            sample = np.concatenate(sample_list)

        if self.return_doc_ids: # for retro preprocessing
            return {'text': np.array(sample, dtype=np.int64),
                    'doc_ids': np.array(doc_ids, dtype=np.int64)}
        else:
            return {'text': np.array(sample, dtype=np.int64)}


def _build_index_mappings(name, data_prefix, documents, sizes,
                          splits_string, num_samples, seq_length, seed,
                          global_batch_size, eval_interval, eval_iters,
                          *,
                          data_cache_path):
    """Build doc-idx, sample-idx, and shuffle-idx.
    doc-idx: is an array (ordered) of documents to be used in training.
    sample-idx: is the start document index and document offset for each
       training sample.
    shuffle-idx: maps the sample index into a random index into sample-idx.
    """
    # Number of tokens in each epoch and number of required epochs.
    tokens_per_epoch = _num_tokens(documents, sizes)
    num_epochs = _num_epochs(tokens_per_epoch, seq_length, num_samples)

    # rng state
    np_rng = np.random.RandomState(seed=seed)

    # Filename of the index mappings.
    desc = "GPT Dataset\n\n"
    desc += f"Data prefix {data_prefix}\n"
    desc += f"Dataset name {name}\n"
    desc += f"Number of samples {num_samples}\n"
    desc += f"Sequence length {seq_length}\n"
    desc += f"Random seed {seed}\n"
    if name == "train":
        pass
    elif name in ("valid", "test"):
        desc += f"Split {splits_string}\n"
        desc += f"Global batch size {global_batch_size}\n"
        desc += f"Eval interval {eval_interval}\n"
        desc += f"Eval iters {eval_iters}\n"
    else:
        raise Exception(f"specialize for '{name}' data.")
    desc_hash = hashlib.md5(desc.encode('utf-8')).hexdigest()
    desc_filename = desc_hash + ".dsc"
    doc_idx_filename = desc_hash + '_doc_idx.npy'
    sample_idx_filename = desc_hash + '_sample_idx.npy'
    shuffle_idx_filename = desc_hash + '_shuffle_idx.npy'

    # Look for cache in main data dir first to avoid unnecessary
    # duplication, then look in data-cache-path if specified,
    # If nothing is found, use the last path looked in
    build_indices = True
    prefixes = [os.path.join(os.path.dirname(data_prefix), 'index-cache')]
    if data_cache_path is not None:
        prefixes.append(data_cache_path)
    for prefix in prefixes:
        idx_path = {
            'desc': os.path.join(prefix, desc_filename),
            'doc': os.path.join(prefix, doc_idx_filename),
            'sample': os.path.join(prefix, sample_idx_filename),
            'shuffle': os.path.join(prefix, shuffle_idx_filename)
        }
        for f in idx_path.values():
            if not os.path.isfile(f):
                break
        else:
            # Found our files!
            build_indices = False
            break
    data_cache_dir = os.path.dirname(idx_path['desc'])
    data_cache_success = True

    # Build the indexed mapping if not exist.
    if build_indices and torch.distributed.get_rank() == 0:
        print_rank_0(' > WARNING: could not find index map files, building '
                     'the indices on rank 0 ...')

        # For the last epoch, decide whether include the entire epoch
        # in the global shuffle or not.

        # If we need only one epoch, then separating last epoch  does
        # not mean anything.
        if num_epochs == 1:
            # >>>>>>>>>>>>>>>>>>>>>>>>>>>>>>>>>>>>>>>>>>>>>>>>>>>>>>>>>>>>>
            # ......... hacky: needs +1 samples .........
            # Handle case of using less than total available tokens.
            tokens_per_epoch = type(tokens_per_epoch)(num_samples * seq_length)
            # <<<<<<<<<<<<<<<<<<<<<<<<<<<<<<<<<<<<<<<<<<<<<<<<<<<<<<<<<<<<<
            separate_last_epoch = False
            print(' > only one epoch required, setting '
                  'separate_last_epoch to False', flush=True)
        else:
            # Get the number of samples for the last epoch
            num_samples_from_epochs_minus_one = (
                (num_epochs - 1) * tokens_per_epoch - 1) // seq_length
            last_epoch_num_samples = num_samples - \
                                     num_samples_from_epochs_minus_one
            assert last_epoch_num_samples >= 0, \
                'last epoch number of samples should be non-negative.'
            num_samples_per_epoch = (tokens_per_epoch - 1) // seq_length
            assert last_epoch_num_samples <= (num_samples_per_epoch + 1), \
                'last epoch number of samples exceeded max value.'
            # If we have less than 80% of the samples for the last epoch,
            # seperate out the epoch and treat it differently.
            # Note: the 80% number is just based on common sense and can
            # be adjusted if needed.
            separate_last_epoch = (last_epoch_num_samples <
                                   int(0.80 * num_samples_per_epoch))
            if separate_last_epoch:
                string = ' > last epoch number of samples ({}) is smaller '\
                         'than 80% of number of samples per epoch ({}), '\
                         'setting separate_last_epoch to True'
            else:
                string = ' > last epoch number of samples ({}) is larger '\
                         'than 80% of number of samples per epoch ({}), '\
                         'setting separate_last_epoch to False'
            print(string.format(last_epoch_num_samples,
                                num_samples_per_epoch), flush=True)


        try:
            os.makedirs(data_cache_dir, exist_ok=True)

            # description
            with open(idx_path['desc'], 'wt') as fd:
                fd.write(desc)

            # doc-idx.
            start_time = time.time()
            doc_idx = _build_doc_idx(documents, num_epochs, np_rng,
                                     separate_last_epoch)
            np.save(idx_path['doc'], doc_idx, allow_pickle=True)
            print_rank_0(' > elasped time to build and save doc-idx mapping '
                         '(seconds): {:4f}'.format(time.time() - start_time))
            # sample-idx.
            start_time = time.time()
            # Use C++ implementation for speed.
            # First compile and then import.
            from megatron.data import helpers
            assert doc_idx.dtype == np.int32
            assert sizes.dtype == np.int32
            sample_idx = helpers.build_sample_idx(sizes, doc_idx, seq_length,
                                                  num_epochs, tokens_per_epoch)
            np.save(idx_path['sample'], sample_idx, allow_pickle=True)
            print_rank_0(' > elasped time to build and save sample-idx mapping '
                         '(seconds): {:4f}'.format(time.time() - start_time))
            # shuffle-idx.
            start_time = time.time()
            # -1 is due to data structure used to retieve the index:
            #    sample i --> [sample_idx[i], sample_idx[i+1])
            if separate_last_epoch:
                num_samples_ = num_samples_from_epochs_minus_one
            else:
                num_samples_ = sample_idx.shape[0] - 1
            shuffle_idx = _build_shuffle_idx(num_samples_,
                                             sample_idx.shape[0] - 1, np_rng)
            np.save(idx_path['shuffle'], shuffle_idx, allow_pickle=True)
            print_rank_0(' > elasped time to build and save shuffle-idx mapping'
                         ' (seconds): {:4f}'.format(time.time() - start_time))
        except OSError:
            print(f'There was an error trying to create the data cache directory ({data_cache_dir})')
            print('or a file in it. This defaults to a directory "index-cache" within the directory')
            print('the data files are in and can be set with the --data-cache-path argument. Please')
            print('ensure you have write access to this directory or specify one that you do have')
            print('write access to.')
            data_cache_success = False

    counts = torch.cuda.LongTensor([data_cache_success])
    torch.distributed.all_reduce(counts, group=mpu.get_data_parallel_group())
    torch.distributed.all_reduce(counts, group=mpu.get_pipeline_model_parallel_group())
    if counts[0].item() != (
        torch.distributed.get_world_size() //
        torch.distributed.get_world_size(group=mpu.get_tensor_model_parallel_group())):
        print_rank_0("Data index creation unsuccessful, exiting.")
        exit()

    # Load mappings.
    start_time = time.time()
    print_rank_0(f" > loading doc-idx mapping from {idx_path['doc']}")
    doc_idx = np.load(idx_path['doc'], allow_pickle=True, mmap_mode='r')

    print_rank_0(f" > loading sample-idx mapping from {idx_path['sample']}")
    sample_idx = np.load(idx_path['sample'], allow_pickle=True, mmap_mode='r')

    print_rank_0(f" > loading shuffle-idx mapping from {idx_path['shuffle']}")
    shuffle_idx = np.load(idx_path['shuffle'], allow_pickle=True, mmap_mode='r')

    print_rank_0('    loaded indexed file in {:3.3f} seconds'.format(
        time.time() - start_time))
    print_rank_0('    total number of samples: {}'.format(
        sample_idx.shape[0]))
    print_rank_0('    total number of epochs: {}'.format(num_epochs))

    return doc_idx, sample_idx, shuffle_idx, desc, desc_hash


def _num_tokens(documents, sizes):
    """Total number of tokens in the dataset."""
    return np.sum(sizes[documents])


def _num_epochs(tokens_per_epoch, seq_length, num_samples):
    """Based on number of samples and sequence lenght, calculate how many
    epochs will be needed."""
    num_epochs = 0
    total_tokens = 0
    while True:
        num_epochs += 1
        total_tokens += tokens_per_epoch
        # -1 is because we need to retrieve seq_length + 1 token each time
        # but the last token will overlap with the first token of the next
        # sample except for the last sample.
        if ((total_tokens - 1) // seq_length) >= num_samples:
            return num_epochs


def _build_doc_idx(documents, num_epochs, np_rng, separate_last_epoch):
    """Build an array with length = number-of-epochs * number-of-dcuments.
    Each index is mapped to a corresponding document."""
    if not separate_last_epoch or num_epochs == 1:
        doc_idx = np.mgrid[0:num_epochs, 0:len(documents)][1]
        doc_idx[:] = documents
        doc_idx = doc_idx.reshape(-1)
        doc_idx = doc_idx.astype(np.int32)
        np_rng.shuffle(doc_idx)
        return doc_idx

    doc_idx_first = _build_doc_idx(documents, num_epochs-1, np_rng, False)
    doc_idx_last = _build_doc_idx(documents, 1, np_rng, False)
    return np.concatenate((doc_idx_first, doc_idx_last))


def _build_sample_idx(sizes, doc_idx, seq_length,
                      num_epochs, tokens_per_epoch):
    """Sample index mapping is a 2D array with sizes
    [number-of-samples + 1, 2] where [..., 0] contains
    the index into `doc_idx` and [..., 1] is the
    starting offset in that document."""

    # Total number of samples. For -1 see comments in `_num_epochs`.
    num_samples = (num_epochs * tokens_per_epoch - 1) // seq_length
    sample_idx = np.zeros([num_samples + 1, 2], dtype=np.int32)

    # Index into sample_idx.
    sample_index = 0
    # Index into doc_idx.
    doc_idx_index = 0
    # Begining offset for each document.
    doc_offset = 0
    # Start with first document and no offset.
    sample_idx[sample_index][0] = doc_idx_index
    sample_idx[sample_index][1] = doc_offset
    sample_index += 1
    while sample_index <= num_samples:
        # Start with a fresh sequence.
        remaining_seq_length = seq_length + 1
        while remaining_seq_length != 0:
            # Get the document length.
            doc_id = doc_idx[doc_idx_index]
            doc_length = sizes[doc_id] - doc_offset
            # And add it to the current sequence.
            remaining_seq_length -= doc_length
            # If we have more than a full sequence, adjust offset and set
            # remaining length to zero so we return from the while loop.
            # Note that -1 here is for the same reason we have -1 in
            # `_num_epochs` calculations.
            if remaining_seq_length <= 0:
                doc_offset += (remaining_seq_length + doc_length - 1)
                remaining_seq_length = 0
            else:
                # Otherwise, start from the begining of the next document.
                doc_idx_index += 1
                doc_offset = 0
        # Record the sequence.
        sample_idx[sample_index][0] = doc_idx_index
        sample_idx[sample_index][1] = doc_offset
        sample_index += 1

    return sample_idx


def _build_shuffle_idx(num_samples, total_size, np_rng):
    """Build the range [0, size) and shuffle."""
    print(' > building shuffle index with split [0, {}) and [{}, {}) '
          '...'.format(num_samples, num_samples, total_size), flush=True)

    dtype_ = np.uint32
    if total_size >= (np.iinfo(np.uint32).max - 1):
        dtype_ = np.int64

    shuffle_idx_first = np.arange(start=0, stop=num_samples,
                                  step=1, dtype=dtype_)
    np_rng.shuffle(shuffle_idx_first)
    if num_samples == total_size:
        return shuffle_idx_first

    shuffle_idx_last = np.arange(start=num_samples, stop=total_size,
                                 step=1, dtype=dtype_)
    np_rng.shuffle(shuffle_idx_last)

    return np.concatenate((shuffle_idx_first, shuffle_idx_last))<|MERGE_RESOLUTION|>--- conflicted
+++ resolved
@@ -177,14 +177,8 @@
             assert stop_doc_idx >= start_doc_idx
             documents = np.arange(start=start_doc_idx, stop=stop_doc_idx,
                                   step=1, dtype=np.int32)
-<<<<<<< HEAD
-            # <<<
-            dataset = GPTDataset(name, data_prefix,
-                                 documents, indexed_dataset,
-=======
             dataset = GPTDataset(name, data_prefix, documents, indexed_dataset,
                                  splits_string,
->>>>>>> ed286269
                                  train_valid_test_num_samples[index],
                                  seq_length, seed,
                                  global_batch_size, eval_interval, eval_iters,
