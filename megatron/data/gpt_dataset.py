# Copyright (c) 2022, NVIDIA CORPORATION. All rights reserved.

"""GPT style dataset."""

import os
import time

import numpy as np
import torch

from megatron import print_rank_0
from megatron.core import mpu
from megatron.data.blendable_dataset import BlendableDataset
from megatron.data.dataset_utils import get_datasets_weights_and_num_samples
from megatron.data.dataset_utils import get_train_valid_test_split_
from megatron.data.indexed_dataset import make_dataset as make_indexed_dataset


def build_train_valid_test_datasets(data_prefix, data_impl, splits_string,
                                    train_valid_test_num_samples,
                                    seq_length, seed, skip_warmup,
                                    train_data_prefix=None,
                                    valid_data_prefix=None,
                                    test_data_prefix=None,
                                    return_doc_ids=False):
    """Build train, valid, and test datasets."""

    if data_prefix:
        print_rank_0("Single data path provided for train, valid & test")

        # Single dataset.
        if len(data_prefix) == 1:
            return _build_train_valid_test_datasets(data_prefix[0],
                                                    data_impl, splits_string,
                                                    train_valid_test_num_samples,
                                                    seq_length, seed, skip_warmup)

        # Blending dataset.
        # Parse the values.
        output = get_datasets_weights_and_num_samples(data_prefix,
                                                      train_valid_test_num_samples)
        prefixes, weights, datasets_train_valid_test_num_samples = output
        train_num_samples, valid_num_samples, test_num_samples = map(
            sum,
            zip(*datasets_train_valid_test_num_samples)
        )

        # Build individual datasets.
        train_datasets = []
        valid_datasets = []
        test_datasets = []
        for i in range(len(prefixes)):
            train_ds, valid_ds, test_ds = _build_train_valid_test_datasets(
                prefixes[i], data_impl, splits_string,
                datasets_train_valid_test_num_samples[i],
                seq_length, seed, skip_warmup,
                return_doc_ids)
            if train_ds:
                train_datasets.append(train_ds)
            if valid_ds:
                valid_datasets.append(valid_ds)
            if test_ds:
                test_datasets.append(test_ds)

        # Blend.
        blending_train_dataset = None
        if train_datasets:
            blending_train_dataset = BlendableDataset(train_datasets, weights, train_num_samples)
        blending_valid_dataset = None
        if valid_datasets:
            blending_valid_dataset = BlendableDataset(valid_datasets, weights, valid_num_samples)
        blending_test_dataset = None
        if test_datasets:
            blending_test_dataset = BlendableDataset(test_datasets, weights, test_num_samples)

        return (blending_train_dataset, blending_valid_dataset,
                blending_test_dataset)

    else:
        print_rank_0("Separate data paths provided for train, valid & test. Split string will be ignored.")

        train_dataset, valid_dataset, test_dataset = None, None, None
        # Single dataset.
        if train_data_prefix is not None:
            train_dataset = build_dataset("train", train_data_prefix, data_impl,
                                          train_valid_test_num_samples[0],
                                          seq_length, seed, skip_warmup)

        if valid_data_prefix is not None:
            valid_dataset = build_dataset("valid", valid_data_prefix, data_impl,
                                          train_valid_test_num_samples[1],
                                          seq_length, seed, False)

        if test_data_prefix is not None:
            test_dataset = build_dataset("test", test_data_prefix, data_impl,
                                         train_valid_test_num_samples[2],
                                         seq_length, seed, False)

        return (train_dataset, valid_dataset, test_dataset)


def _build_train_valid_test_datasets(data_prefix, data_impl, splits_string,
                                     train_valid_test_num_samples,
                                     seq_length, seed, skip_warmup,
                                     return_doc_ids=False):
    """Build train, valid, and test datasets."""

    # Indexed dataset.
    indexed_dataset = get_indexed_dataset_(data_prefix,
                                           data_impl,
                                           skip_warmup)

    total_num_of_documents = indexed_dataset.sizes.shape[0]
    splits = get_train_valid_test_split_(splits_string, total_num_of_documents)

    # Print stats about the splits.
    print_rank_0(' > dataset split:')

    def print_split_stats(name, index):
        print_rank_0('    {}:'.format(name))
        print_rank_0('     document indices in [{}, {}) total of {} '
                     'documents'.format(splits[index], splits[index + 1],
                                        splits[index + 1] - splits[index]))
    print_split_stats('train', 0)
    print_split_stats('validation', 1)
    print_split_stats('test', 2)

    def build_dataset(index, name):
        dataset = None
        if splits[index + 1] > splits[index]:
            documents = np.arange(start=splits[index], stop=splits[index + 1],
                                  step=1, dtype=np.int32)
            dataset = GPTDataset(name, data_prefix,
                                 documents, indexed_dataset,
                                 train_valid_test_num_samples[index],
                                 seq_length, seed,
                                 return_doc_ids)
        return dataset

    train_dataset = build_dataset(0, 'train')
    valid_dataset = build_dataset(1, 'valid')
    test_dataset = build_dataset(2, 'test')

    return (train_dataset, valid_dataset, test_dataset)


def build_dataset(dataset_name, data_prefix, data_impl, num_samples,
                  seq_length, seed, skip_warmup):
    dataset = None
    if len(data_prefix) == 1:
        dataset = _build_dataset(dataset_name,
                        data_prefix[0], data_impl,
                        num_samples, seq_length,
                        seed, skip_warmup)
    else:
        # Blending dataset.
        # Parse the values.
        output = get_datasets_weights_and_num_samples(data_prefix, num_samples)
        prefixes, weights, dataset_num_samples = output
        num_samples = sum(dataset_num_samples)

        # Build individual datasets.
        datasets = []
        for i in range(len(prefixes)):
            ds = _build_dataset(dataset_name, prefixes[i],
                            data_impl, dataset_num_samples[i],
                            seq_length, seed, skip_warmup)
            if ds:
                datasets.append(ds)

        if datasets:
            dataset = BlendableDataset(datasets, weights, num_samples)

    return dataset


def _build_dataset(dataset_name, data_prefix, data_impl,
                   num_samples, seq_length, seed, skip_warmup):
    """
    Build dataset. This method is called when individual
    train, valid, test datasets are provided
    """

    # Indexed dataset.
    indexed_dataset = get_indexed_dataset_(data_prefix,
                                           data_impl,
                                           skip_warmup)

    total_num_of_documents = indexed_dataset.sizes.shape[0]

    print_rank_0('    {}:'.format(dataset_name))
    print_rank_0('     document indices in [0, {}) total of {} '
                 'documents'.format(total_num_of_documents, total_num_of_documents))

    documents = np.arange(start=0, stop=total_num_of_documents,
                        step=1, dtype=np.int32)

    dataset = GPTDataset(dataset_name, data_prefix,
                        documents, indexed_dataset,
                        num_samples, seq_length, seed)

    return dataset


def get_indexed_dataset_(data_prefix, data_impl, skip_warmup):
    """Build indexed dataset."""
    print_rank_0(' > building dataset index ...')

    start_time = time.time()
    indexed_dataset = make_indexed_dataset(data_prefix,
                                           data_impl,
                                           skip_warmup)
    print_rank_0(' > finished creating indexed dataset in {:4f} '
                 'seconds'.format(time.time() - start_time))
    print_rank_0('    number of documents: {}'.format(
        indexed_dataset.sizes.shape[0]))

    return indexed_dataset


class GPTDataset(torch.utils.data.Dataset):

    def __init__(self, name, data_prefix, documents, indexed_dataset,
                 num_samples, seq_length, seed,
                 return_doc_ids=False):

        self.name = name
        self.indexed_dataset = indexed_dataset
        self.return_doc_ids = return_doc_ids

        # Checks
        assert np.min(documents) >= 0
        assert np.max(documents) < indexed_dataset.sizes.shape[0]

        # Build index mappings.
        self.doc_idx, self.sample_idx, self.shuffle_idx, self.index_prefix = \
            _build_index_mappings(self.name, data_prefix,
                                  documents, self.indexed_dataset.sizes,
                                  num_samples, seq_length, seed)


    def __len__(self):
        # -1 is due to data structure used to retieve the index:
        #    sample i --> [sample_idx[i], sample_idx[i+1])
        return self.sample_idx.shape[0] - 1

    def __getitem__(self, idx):
        # >>>>>>>>>>>>>>>>>>>>>>>>>>>>>>>>>>>>>>>>>>>>>>>>>>>>>>>>>>>>>>>>>
        # ......... hacky mchackers [ until sub-epoch fix ] .........
        idx = idx % len(self)
        # <<<<<<<<<<<<<<<<<<<<<<<<<<<<<<<<<<<<<<<<<<<<<<<<<<<<<<<<<<<<<<<<<
        # Get the shuffled index.
        idx = self.shuffle_idx[idx]
        # Start and end documents and offsets.
        doc_index_f = self.sample_idx[idx][0]
        doc_index_l = self.sample_idx[idx + 1][0]
        offset_f = self.sample_idx[idx][1]
        offset_l = self.sample_idx[idx + 1][1]
        # If we are within the same document, just extract the chunk.
        doc_ids = []
        if doc_index_f == doc_index_l:
            doc_ids.append(self.doc_idx[doc_index_f])
            sample = self.indexed_dataset.get(self.doc_idx[doc_index_f],
                                              offset=offset_f,
                                              length=offset_l - offset_f + 1)
        else:
            # Otherwise, get the rest of the initial document.
            doc_ids.append(self.doc_idx[doc_index_f])
            sample_list = [self.indexed_dataset.get(self.doc_idx[doc_index_f],
                                                    offset=offset_f)]
            # Loop over all in between documents and add the entire document.
            for i in range(doc_index_f + 1, doc_index_l):
                doc_ids.append(self.doc_idx[i])
                sample_list.append(self.indexed_dataset.get(self.doc_idx[i]))
            # And finally add the relevant portion of last document.
            doc_ids.append(self.doc_idx[doc_index_l])
            sample_list.append(self.indexed_dataset.get(
                self.doc_idx[doc_index_l],
                length=offset_l + 1))
            sample = np.concatenate(sample_list)

        if self.return_doc_ids: # for retro preprocessing
            return {'text': np.array(sample, dtype=np.int64),
                    'doc_ids': np.array(doc_ids, dtype=np.int64)}
        else:
            return {'text': np.array(sample, dtype=np.int64)}


def _build_index_mappings(name, data_prefix, documents, sizes,
                          num_samples, seq_length, seed):
    """Build doc-idx, sample-idx, and shuffle-idx.
    doc-idx: is an array (ordered) of documents to be used in training.
    sample-idx: is the start document index and document offset for each
       training sample.
    shuffle-idx: maps the sample index into a random index into sample-idx.
    """
    # Number of tokens in each epoch and number of required epochs.
    tokens_per_epoch = _num_tokens(documents, sizes)
    num_epochs = _num_epochs(tokens_per_epoch, seq_length, num_samples)

    # rng state
    np_rng = np.random.RandomState(seed=seed)

    # Filename of the index mappings.
    index_prefix = '{}_indexmap'.format(name)
    index_prefix += '_{}ns'.format(num_samples)
    index_prefix += '_{}sl'.format(seq_length)
    index_prefix += '_{}s'.format(seed)
    _filename = data_prefix + '_' + index_prefix
    doc_idx_filename = _filename + '_doc_idx.npy'
    sample_idx_filename = _filename + '_sample_idx.npy'
    shuffle_idx_filename = _filename + '_shuffle_idx.npy'

    # Build the indexed mapping if not exist.
    if torch.distributed.get_rank() == 0 and \
       (not os.path.isfile(doc_idx_filename) or
        not os.path.isfile(sample_idx_filename) or
        not os.path.isfile(shuffle_idx_filename)):
<<<<<<< HEAD

        print_rank_0(' > WARNING: could not find index map files, building '
                     'the indices on rank 0 ...')

        # For the last epoch, decide whether include the entire epoch
        # in the global shuffle or not.

        # If we need only one epoch, then separating last epoch  does
        # not mean anything.
        if num_epochs == 1:
            # >>>>>>>>>>>>>>>>>>>>>>>>>>>>>>>>>>>>>>>>>>>>>>>>>>>>>>>>>>>>>
            # ......... hacky: needs +1 samples .........
            # Handle case of using less than total available tokens.
            tokens_per_epoch = type(tokens_per_epoch)(num_samples * seq_length)
            # <<<<<<<<<<<<<<<<<<<<<<<<<<<<<<<<<<<<<<<<<<<<<<<<<<<<<<<<<<<<<
            separate_last_epoch = False
            print(' > only one epoch required, setting '
                  'separate_last_epoch to False', flush=True)

=======

        print_rank_0(' > WARNING: could not find index map files, building '
                     'the indices on rank 0 ...')

        # For the last epoch, decide whether include the entire epoch
        # in the global shuffle or not.

        # If we need only one epoch, then separating last epoch  does
        # not mean anything.
        if num_epochs == 1:
            separate_last_epoch = False
            print(' > only one epoch required, setting '
                  'separate_last_epoch to False', flush=True)

>>>>>>> 37563bc1
        else:
            # Get the number of samples for the last epoch
            num_samples_from_epochs_minus_one = (
                (num_epochs - 1) * tokens_per_epoch - 1) // seq_length
            last_epoch_num_samples = num_samples - \
                                     num_samples_from_epochs_minus_one
            assert last_epoch_num_samples >= 0, \
                'last epoch number of samples should be non-negative.'
            num_samples_per_epoch = (tokens_per_epoch - 1) // seq_length
            assert last_epoch_num_samples < (num_samples_per_epoch + 1), \
                'last epoch number of samples exceeded max value.'
            # If we have less than 80% of the samples for the last epoch,
            # seperate out the epoch and treat it differently.
            # Note: the 80% number is just based on common sense and can
            # be adjusted if needed.
            separate_last_epoch = (last_epoch_num_samples <
                                   int(0.80 * num_samples_per_epoch))
            if separate_last_epoch:
                string = ' > last epoch number of samples ({}) is smaller '\
                         'than 80% of number of samples per epoch ({}), '\
                         'setting separate_last_epoch to True'
            else:
                string = ' > last epoch number of samples ({}) is larger '\
                         'than 80% of number of samples per epoch ({}), '\
                         'setting separate_last_epoch to False'
            print(string.format(last_epoch_num_samples,
                                num_samples_per_epoch), flush=True)

        # doc-idx.
        start_time = time.time()
        doc_idx = _build_doc_idx(documents, num_epochs, np_rng,
                                 separate_last_epoch)
        np.save(doc_idx_filename, doc_idx, allow_pickle=True)
        print_rank_0(' > elasped time to build and save doc-idx mapping '
                     '(seconds): {:4f}'.format(time.time() - start_time))
        # sample-idx.
        start_time = time.time()
        # Use C++ implementation for speed.
        # First compile and then import.
        from megatron.data import helpers
        assert doc_idx.dtype == np.int32
        assert sizes.dtype == np.int32
        sample_idx = helpers.build_sample_idx(sizes, doc_idx, seq_length,
                                              num_epochs, tokens_per_epoch)
        np.save(sample_idx_filename, sample_idx, allow_pickle=True)
        print_rank_0(' > elasped time to build and save sample-idx mapping '
                     '(seconds): {:4f}'.format(time.time() - start_time))
        # shuffle-idx.
        start_time = time.time()
        # -1 is due to data structure used to retieve the index:
        #    sample i --> [sample_idx[i], sample_idx[i+1])
        if separate_last_epoch:
            num_samples_ = num_samples_from_epochs_minus_one
        else:
            num_samples_ = sample_idx.shape[0] - 1
        shuffle_idx = _build_shuffle_idx(num_samples_,
                                         sample_idx.shape[0] - 1, np_rng)
        np.save(shuffle_idx_filename, shuffle_idx, allow_pickle=True)
        print_rank_0(' > elasped time to build and save shuffle-idx mapping'
                     ' (seconds): {:4f}'.format(time.time() - start_time))

    # This should be a barrier but nccl barrier assumes
    # device_index=rank which is not the case for model
    # parallel case
    counts = torch.cuda.LongTensor([1])
    torch.distributed.all_reduce(counts, group=mpu.get_data_parallel_group())
    torch.distributed.all_reduce(counts, group=mpu.get_pipeline_model_parallel_group())
    assert counts[0].item() == (
        torch.distributed.get_world_size() //
        torch.distributed.get_world_size(group=mpu.get_tensor_model_parallel_group()))

    # Load mappings.
    start_time = time.time()
    print_rank_0(' > loading doc-idx mapping from {}'.format(
        doc_idx_filename))
    doc_idx = np.load(doc_idx_filename, allow_pickle=True, mmap_mode='r')
    print_rank_0(' > loading sample-idx mapping from {}'.format(
        sample_idx_filename))
    sample_idx = np.load(sample_idx_filename, allow_pickle=True, mmap_mode='r')
    print_rank_0(' > loading shuffle-idx mapping from {}'.format(
        shuffle_idx_filename))
    shuffle_idx = np.load(shuffle_idx_filename, allow_pickle=True, mmap_mode='r')
    print_rank_0('    loaded indexed file in {:3.3f} seconds'.format(
        time.time() - start_time))
    print_rank_0('    total number of samples: {}'.format(
        sample_idx.shape[0]))
    print_rank_0('    total number of epochs: {}'.format(num_epochs))

    return doc_idx, sample_idx, shuffle_idx, index_prefix


def _num_tokens(documents, sizes):
    """Total number of tokens in the dataset."""
    return np.sum(sizes[documents])


def _num_epochs(tokens_per_epoch, seq_length, num_samples):
    """Based on number of samples and sequence lenght, calculate how many
    epochs will be needed."""
    num_epochs = 0
    total_tokens = 0
    while True:
        num_epochs += 1
        total_tokens += tokens_per_epoch
        # -1 is because we need to retrieve seq_length + 1 token each time
        # but the last token will overlap with the first token of the next
        # sample except for the last sample.
        if ((total_tokens - 1) // seq_length) >= num_samples:
            return num_epochs


def _build_doc_idx(documents, num_epochs, np_rng, separate_last_epoch):
    """Build an array with length = number-of-epochs * number-of-dcuments.
    Each index is mapped to a corresponding document."""
    if not separate_last_epoch or num_epochs == 1:
        doc_idx = np.mgrid[0:num_epochs, 0:len(documents)][1]
        doc_idx[:] = documents
        doc_idx = doc_idx.reshape(-1)
        doc_idx = doc_idx.astype(np.int32)
        np_rng.shuffle(doc_idx)
        return doc_idx

    doc_idx_first = _build_doc_idx(documents, num_epochs-1, np_rng, False)
    doc_idx_last = _build_doc_idx(documents, 1, np_rng, False)
    return np.concatenate((doc_idx_first, doc_idx_last))


def _build_sample_idx(sizes, doc_idx, seq_length,
                      num_epochs, tokens_per_epoch):
    """Sample index mapping is a 2D array with sizes
    [number-of-samples + 1, 2] where [..., 0] contains
    the index into `doc_idx` and [..., 1] is the
    starting offset in that document."""

    # Total number of samples. For -1 see comments in `_num_epochs`.
    num_samples = (num_epochs * tokens_per_epoch - 1) // seq_length
    sample_idx = np.zeros([num_samples + 1, 2], dtype=np.int32)

    # Index into sample_idx.
    sample_index = 0
    # Index into doc_idx.
    doc_idx_index = 0
    # Begining offset for each document.
    doc_offset = 0
    # Start with first document and no offset.
    sample_idx[sample_index][0] = doc_idx_index
    sample_idx[sample_index][1] = doc_offset
    sample_index += 1
    while sample_index <= num_samples:
        # Start with a fresh sequence.
        remaining_seq_length = seq_length + 1
        while remaining_seq_length != 0:
            # Get the document length.
            doc_id = doc_idx[doc_idx_index]
            doc_length = sizes[doc_id] - doc_offset
            # And add it to the current sequence.
            remaining_seq_length -= doc_length
            # If we have more than a full sequence, adjust offset and set
            # remaining length to zero so we return from the while loop.
            # Note that -1 here is for the same reason we have -1 in
            # `_num_epochs` calculations.
            if remaining_seq_length <= 0:
                doc_offset += (remaining_seq_length + doc_length - 1)
                remaining_seq_length = 0
            else:
                # Otherwise, start from the begining of the next document.
                doc_idx_index += 1
                doc_offset = 0
        # Record the sequence.
        sample_idx[sample_index][0] = doc_idx_index
        sample_idx[sample_index][1] = doc_offset
        sample_index += 1

    return sample_idx


def _build_shuffle_idx(num_samples, total_size, np_rng):
    """Build the range [0, size) and shuffle."""
    print(' > building shuffle index with split [0, {}) and [{}, {}) '
          '...'.format(num_samples, num_samples, total_size), flush=True)

    dtype_ = np.uint32
    if total_size >= (np.iinfo(np.uint32).max - 1):
        dtype_ = np.int64

    shuffle_idx_first = np.arange(start=0, stop=num_samples,
                                  step=1, dtype=dtype_)
    np_rng.shuffle(shuffle_idx_first)
    if num_samples == total_size:
        return shuffle_idx_first

    shuffle_idx_last = np.arange(start=num_samples, stop=total_size,
                                 step=1, dtype=dtype_)
    np_rng.shuffle(shuffle_idx_last)

    return np.concatenate((shuffle_idx_first, shuffle_idx_last))<|MERGE_RESOLUTION|>--- conflicted
+++ resolved
@@ -316,7 +316,6 @@
        (not os.path.isfile(doc_idx_filename) or
         not os.path.isfile(sample_idx_filename) or
         not os.path.isfile(shuffle_idx_filename)):
-<<<<<<< HEAD
 
         print_rank_0(' > WARNING: could not find index map files, building '
                      'the indices on rank 0 ...')
@@ -335,23 +334,6 @@
             separate_last_epoch = False
             print(' > only one epoch required, setting '
                   'separate_last_epoch to False', flush=True)
-
-=======
-
-        print_rank_0(' > WARNING: could not find index map files, building '
-                     'the indices on rank 0 ...')
-
-        # For the last epoch, decide whether include the entire epoch
-        # in the global shuffle or not.
-
-        # If we need only one epoch, then separating last epoch  does
-        # not mean anything.
-        if num_epochs == 1:
-            separate_last_epoch = False
-            print(' > only one epoch required, setting '
-                  'separate_last_epoch to False', flush=True)
-
->>>>>>> 37563bc1
         else:
             # Get the number of samples for the last epoch
             num_samples_from_epochs_minus_one = (
