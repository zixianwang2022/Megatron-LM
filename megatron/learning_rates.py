--- conflicted
+++ resolved
@@ -129,7 +129,6 @@
                                                                   name))
         return sd_value
 
-<<<<<<< HEAD
     def load_state_dict(self, sd, previous_run_tokens_per_iter):
 
         args = get_args()
@@ -139,10 +138,6 @@
         if args.batch_size_increase:
             sd['warmup_iter'] = self.warmup_iter
             sd['end_iter'] = self.end_iter
-=======
-
-    def load_state_dict(self, sd, previous_run_tokens_per_iter):
->>>>>>> 421d9ec4
 
         self.start_lr = self._check_and_set(self.start_lr, sd['start_lr'],
                                             'learning rate')
