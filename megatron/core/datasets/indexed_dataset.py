--- conflicted
+++ resolved
@@ -353,13 +353,8 @@
     def initialize(self, path_prefix: str, multimodal: bool, mmap: bool) -> None:
         """Initialize the dataset
 
-<<<<<<< HEAD
-        This method is called by MMapIndexedDataset.__init__ during object creation and by
-        MMapIndexedDataset.__setstate__ during un-pickling
-=======
         This method is called by IndexedDataset.__init__ during object creation and by
-        IndexedDataset.__setstate__ during un-puckling
->>>>>>> 03ee9bf9
+        IndexedDataset.__setstate__ during un-pickling
 
         Args:
             path_prefix (str): The index (.idx) and data (.bin) prefix
