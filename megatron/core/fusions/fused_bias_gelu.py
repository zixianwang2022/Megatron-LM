--- conflicted
+++ resolved
@@ -13,11 +13,7 @@
 # x * 0.5 * (1.0 + torch.erf(x * 0.70710678))
 
 
-<<<<<<< HEAD
-@torch.compile
-=======
 @jit_fuser
->>>>>>> 03ee9bf9
 def bias_gelu(bias, y):
     x = bias + y
     return x * 0.5 * (1.0 + torch.tanh(0.79788456 * x * (1 + 0.044715 * x * x)))
@@ -26,11 +22,7 @@
 # gradient of tanh approximation of gelu
 # gradient of actual gelu is:
 # 0.5 * (1. + torch.erf(x * 0.70710678)) + 0.3989423 * x * torch.exp(-0.5 * x * x)
-<<<<<<< HEAD
-@torch.compile
-=======
 @jit_fuser
->>>>>>> 03ee9bf9
 def bias_gelu_back(g, bias, y):
     x = bias + y
     tanh_out = torch.tanh(0.79788456 * x * (1 + 0.044715 * x * x))
