# Copyright (c) 2022, NVIDIA CORPORATION. All rights reserved.

# Parts of the code here are adapted from PyTorch
# repo: https://github.com/pytorch/pytorch

import math
import os
import warnings
from typing import Callable, Optional

import torch
import torch.nn.functional as F
import torch.nn.init as init
from torch.cuda.amp import custom_bwd, custom_fwd
from torch.nn.parameter import Parameter

from megatron.core.model_parallel_config import ModelParallelConfig
from megatron.core.parallel_state import (
    get_global_memory_buffer,
    get_tensor_model_parallel_group,
    get_tensor_model_parallel_rank,
    get_tensor_model_parallel_world_size,
)

from .mappings import (
    copy_to_tensor_model_parallel_region,
    gather_from_sequence_parallel_region,
    gather_from_tensor_model_parallel_region,
    reduce_from_tensor_model_parallel_region,
    reduce_scatter_to_sequence_parallel_region,
    scatter_to_tensor_model_parallel_region,
)
from .random import get_cuda_rng_tracker, get_expert_parallel_rng_tracker_name
from .utils import VocabUtility, divide, split_tensor_along_last_dim

_grad_accum_fusion_available = True
try:
    import fused_weight_gradient_mlp_cuda
except ImportError:
    _grad_accum_fusion_available = False

_MODEL_PARALLEL_ATTRIBUTE_DEFAULTS = {
    'tensor_model_parallel': False,
    'partition_dim': -1,
    'partition_stride': 1,
}


def param_is_not_tensor_parallel_duplicate(param):
    return (hasattr(param, 'tensor_model_parallel') and param.tensor_model_parallel) or (
        get_tensor_model_parallel_rank() == 0
    )


def set_tensor_model_parallel_attributes(tensor, is_parallel, dim, stride):
    # Make sure the attributes are not set.
    for attribute in _MODEL_PARALLEL_ATTRIBUTE_DEFAULTS:
        assert not hasattr(tensor, attribute)
    # Set the attributes.
    setattr(tensor, 'tensor_model_parallel', is_parallel)
    setattr(tensor, 'partition_dim', dim)
    setattr(tensor, 'partition_stride', stride)


def set_defaults_if_not_set_tensor_model_parallel_attributes(tensor):
    def maybe_set(attribute, value):
        if not hasattr(tensor, attribute):
            setattr(tensor, attribute, value)

    for attribute in _MODEL_PARALLEL_ATTRIBUTE_DEFAULTS:
        maybe_set(attribute, _MODEL_PARALLEL_ATTRIBUTE_DEFAULTS[attribute])


def copy_tensor_model_parallel_attributes(destination_tensor, source_tensor):
    def maybe_copy(attribute):
        if hasattr(source_tensor, attribute):
            setattr(destination_tensor, attribute, getattr(source_tensor, attribute))

    for attribute in _MODEL_PARALLEL_ATTRIBUTE_DEFAULTS:
        maybe_copy(attribute)


def _initialize_affine_weight_gpu(
    weight, init_method, partition_dim, stride=1, expert_parallel=False
):
    """Initialize affine weight for model parallel on GPU."""

    set_tensor_model_parallel_attributes(
        tensor=weight, is_parallel=True, dim=partition_dim, stride=stride
    )

    if not expert_parallel:
        with get_cuda_rng_tracker().fork():
            init_method(weight)
    else:
        with get_cuda_rng_tracker().fork(get_expert_parallel_rng_tracker_name()):
            init_method(weight)


def _initialize_affine_weight_cpu(
    weight,
    output_size,
    input_size,
    per_partition_size,
    partition_dim,
    init_method,
    stride=1,
    return_master_weight=False,
    *,
    params_dtype=torch.float32,
):
    """Initialize affine weight for model parallel.

    Build the master weight on all processes and scatter
    the relevant chunk."""

    set_tensor_model_parallel_attributes(
        tensor=weight, is_parallel=True, dim=partition_dim, stride=stride
    )

    # Initialize master weight
    master_weight = torch.empty(output_size, input_size, dtype=torch.float, requires_grad=False)
    init_method(master_weight)
    master_weight = master_weight.to(dtype=params_dtype)

    # Split and copy
    per_partition_per_stride_size = divide(per_partition_size, stride)
    weight_list = torch.split(master_weight, per_partition_per_stride_size, dim=partition_dim)
    rank = get_tensor_model_parallel_rank()
    world_size = get_tensor_model_parallel_world_size()
    my_weight_list = weight_list[rank::world_size]

    with torch.no_grad():
        torch.cat(my_weight_list, dim=partition_dim, out=weight)
    if return_master_weight:
        return master_weight
    return None


class VocabParallelEmbedding(torch.nn.Module):
    """Embedding parallelized in the vocabulary dimension.

    This is mainly adapted from torch.nn.Embedding and all the default
    values are kept.
    Arguments:
        num_embeddings: vocabulary size.
        embedding_dim: size of hidden state.

    Keyword Arguments:
        config: A megatron.core.ModelParallelConfig object
    """

    def __init__(
        self,
        num_embeddings: int,
        embedding_dim: int,
        *,
        init_method: Callable,
        config: ModelParallelConfig,
    ):
        super(VocabParallelEmbedding, self).__init__()
        # Keep the input dimensions.
        self.num_embeddings = num_embeddings
        self.embedding_dim = embedding_dim
        self.tensor_model_parallel_size = get_tensor_model_parallel_world_size()
        # Divide the weight matrix along the vocaburaly dimension.
        (
            self.vocab_start_index,
            self.vocab_end_index,
        ) = VocabUtility.vocab_range_from_global_vocab_size(
            self.num_embeddings, get_tensor_model_parallel_rank(), self.tensor_model_parallel_size
        )
        self.num_embeddings_per_partition = self.vocab_end_index - self.vocab_start_index

        # Allocate weights and initialize.
        if config.use_cpu_initialization:
            self.weight = Parameter(
                torch.empty(
                    self.num_embeddings_per_partition, self.embedding_dim, dtype=config.params_dtype
                )
            )
            if config.perform_initialization:
                _initialize_affine_weight_cpu(
                    self.weight,
                    self.num_embeddings,
                    self.embedding_dim,
                    self.num_embeddings_per_partition,
                    0,
                    init_method,
                    params_dtype=config.params_dtype,
                )
        else:
            self.weight = Parameter(
                torch.empty(
                    self.num_embeddings_per_partition,
                    self.embedding_dim,
                    device=torch.cuda.current_device(),
                    dtype=config.params_dtype,
                )
            )
            if config.perform_initialization:
                _initialize_affine_weight_gpu(self.weight, init_method, partition_dim=0, stride=1)

    def forward(self, input_):
        assert not torch.any(
            (input_ < 0) | (input_ >= self.num_embeddings)
        ), "An input token is out of bounds of the embedding table"
        if self.tensor_model_parallel_size > 1:
            # Build the mask.
            input_mask = (input_ < self.vocab_start_index) | (input_ >= self.vocab_end_index)
            # Mask the input.
            masked_input = input_.clone() - self.vocab_start_index
            masked_input[input_mask] = 0
        else:
            masked_input = input_
        # Get the embeddings.
        output_parallel = self.weight[masked_input]
        # Mask the output embedding.
        if self.tensor_model_parallel_size > 1:
            output_parallel[input_mask, :] = 0.0
        # Reduce across all the model parallel GPUs.
        output = reduce_from_tensor_model_parallel_region(output_parallel)
        return output


class LinearWithFrozenWeight(torch.autograd.Function):
    """Linear operator that does not calculate gradient for weight.
    This op and LinearWithGradAccumulationAndAsyncCommunication performs 
    mathematically-identical forward and DGRAD. 

    Conceptually this op is the same as torch.nn.functional.linear with
    weight.requires_grad==False, but in experiments they are not identical 
    mathematically. """

    @staticmethod
    @custom_fwd
    def forward(
        ctx, input, weight, bias,
    ):
        ctx.save_for_backward(weight)
        output = torch.matmul(input, weight.t())
        if bias is not None:
            output = output + bias
        return output

    @staticmethod
    @custom_bwd
    def backward(ctx, grad_output):
        (weight,) = ctx.saved_tensors
        grad_input = grad_output.matmul(weight)
        return grad_input, None, None


def linear_with_frozen_weight(
    input: torch.Tensor,
    weight: torch.Tensor,
    bias: Optional[torch.Tensor],
    gradient_accumulation_fusion: bool,
    async_grad_allreduce: bool,
    sequence_parallel: bool,
) -> torch.Tensor:
    """Linear layer execution with weight.requires_grad == False.

    This function handles linear layers with weight frozen (untrainable). 
    In the forward, it only saves weight and does not save input activations.
    In the backward, it does not perform weight gradient calculation, or 
    weight gradient allreduce. 

    Arguments:

    input (torch.Tensor required): input like torch.nn.functional.linear

    weight (torch.Tensor required): weight like torch.nn.functional.linear

    bias (torch.Tensor optional): bias like torch.nn.functional.linear

    gradient_accumulation_fusion (bool required): dummy argument, used to 
    keep the API unified between all forward implementation functions.

    async_grad_allreduce (bool required): dummy argument, used to 
    keep the API unified between all forward implementation functions.

    sequence_parallel (bool required): Indicates that sequence
        parallelism is used and thus in the forward pass the input is
        all gathered, and the backward pass the input gradients are
        reduce scattered.
    """

    if sequence_parallel:
        input = gather_from_sequence_parallel_region(input, tensor_parallel_output_grad=True)
    else:
        input = input

    args = [
        input,
        weight,
        bias,
    ]

    return LinearWithFrozenWeight.apply(*args)


class LinearWithGradAccumulationAndAsyncCommunication(torch.autograd.Function):
    """See linear_with_grad_accumulation_and_async_allreduce"""

    @staticmethod
    @custom_fwd
    def forward(
        ctx,
        input,
        weight,
        bias,
        gradient_accumulation_fusion,
        async_grad_allreduce,
        sequence_parallel,
    ):
        ctx.save_for_backward(input, weight)
        ctx.use_bias = bias is not None
        ctx.gradient_accumulation_fusion = gradient_accumulation_fusion
        ctx.async_grad_allreduce = async_grad_allreduce
        ctx.sequence_parallel = sequence_parallel

        if sequence_parallel:
            world_size = get_tensor_model_parallel_world_size()
            dim_size = list(input.size())
            dim_size[0] = dim_size[0] * world_size

            all_gather_buffer = get_global_memory_buffer().get_tensor(dim_size, input.dtype, "mpu")
            torch.distributed._all_gather_base(
<<<<<<< HEAD
                all_gather_buffer,
                input.contiguous(),
                group=get_tensor_model_parallel_group())
=======
                all_gather_buffer, input, group=get_tensor_model_parallel_group()
            )
>>>>>>> 60795d5b
            total_input = all_gather_buffer
        else:
            total_input = input

        output = torch.matmul(total_input, weight.t())
        if bias is not None:
            output = output + bias
        return output

    @staticmethod
    @custom_bwd
    def backward(ctx, grad_output):
        input, weight = ctx.saved_tensors
        use_bias = ctx.use_bias

        if ctx.sequence_parallel:
            world_size = get_tensor_model_parallel_world_size()
            dim_size = list(input.size())
            dim_size[0] = dim_size[0] * world_size

            all_gather_buffer = get_global_memory_buffer().get_tensor(dim_size, input.dtype, "mpu")
            handle = torch.distributed._all_gather_base(
                all_gather_buffer, input, group=get_tensor_model_parallel_group(), async_op=True
            )

            # Here we rely on CUDA_DEVICE_MAX_CONNECTIONS=1 to ensure that the
            # gather is scheduled before the input gradient computation
            total_input = all_gather_buffer
        else:
            total_input = input
        grad_input = grad_output.matmul(weight)

        if ctx.sequence_parallel:
            handle.wait()

        # Doing gather + slicing during the NeMo forward pass can make this tensor
        # not be contiguous. PyTorch only checks if the tensor is contiguous, and only
        # clones it if it's not contiguous:
        # https://github.com/pytorch/pytorch/blob/c47cf9bc7f9e02f649ab4ed53fe4d35732c92ab6/torch/_refs/__init__.py#L2761
        grad_output = grad_output.contiguous()
        # Convert the tensor shapes to 2D for execution compatibility
<<<<<<< HEAD
        grad_output = grad_output.view(grad_output.shape[0] * grad_output.shape[1],
                                       grad_output.shape[2])
        total_input = total_input.reshape(total_input.shape[0] * total_input.shape[1],
				       total_input.shape[2])
=======
        grad_output = grad_output.view(
            grad_output.shape[0] * grad_output.shape[1], grad_output.shape[2]
        )
        total_input = total_input.view(
            total_input.shape[0] * total_input.shape[1], total_input.shape[2]
        )
>>>>>>> 60795d5b

        if ctx.async_grad_allreduce:
            # Asynchronous all-reduce
            handle = torch.distributed.all_reduce(
                grad_input, group=get_tensor_model_parallel_group(), async_op=True
            )
            # Here we rely on CUDA_DEVICE_MAX_CONNECTIONS=1 to ensure that the
            # all-reduce is scheduled before the weight gradient computation

        if ctx.sequence_parallel:
            assert not ctx.async_grad_allreduce
            dim_size = list(input.size())
            sub_grad_input = torch.empty(
                dim_size, dtype=input.dtype, device=torch.cuda.current_device(), requires_grad=False
            )
            # reduce_scatter
            handle = torch.distributed._reduce_scatter_base(
                sub_grad_input, grad_input, group=get_tensor_model_parallel_group(), async_op=True
            )
            # Here we rely on CUDA_DEVICE_MAX_CONNECTIONS=1 to ensure that the
            # reduce scatter is scheduled before the weight gradient computation

        if ctx.gradient_accumulation_fusion:
            if weight.main_grad.dtype == torch.float32:
                fused_weight_gradient_mlp_cuda.wgrad_gemm_accum_fp32(
                    total_input, grad_output, weight.main_grad
                )
            elif weight.main_grad.dtype in (torch.float16, torch.bfloat16):
                fused_weight_gradient_mlp_cuda.wgrad_gemm_accum_fp16(
                    total_input, grad_output, weight.main_grad
                )
            else:
                raise RuntimeError("Unsupported gradient type for gradient accumulation fusion")

            if hasattr(weight, 'grad_added_to_main_grad'):
                # When overlap_grad_reduce is True, need to ensure that backward hooks
                # are all run on the main backprop thread to prevent deadlocks. Setup
                # dummy grad_weight tensor to prevent backward hooks from being run
                # in a background thread.
                grad_weight = torch.empty(
                    weight.main_grad.shape,
                    dtype=input.dtype,
                    device=torch.cuda.current_device(),
                    requires_grad=False,
                )
                weight.grad_added_to_main_grad = True
            else:
                grad_weight = None
        else:
            grad_weight = grad_output.t().matmul(total_input)
        grad_bias = grad_output.sum(dim=0) if use_bias else None

        if ctx.sequence_parallel:
            handle.wait()
            return sub_grad_input, grad_weight, grad_bias, None, None, None

        if ctx.async_grad_allreduce:
            handle.wait()

        return grad_input, grad_weight, grad_bias, None, None, None


def linear_with_grad_accumulation_and_async_allreduce(
    input: torch.Tensor,
    weight: torch.Tensor,
    bias: Optional[torch.Tensor],
    gradient_accumulation_fusion: bool,
    async_grad_allreduce: bool,
    sequence_parallel: bool,
) -> torch.Tensor:
    """Linear layer execution with asynchronous communication and
    gradient accumulation fusion in backprop.

    This has the option to accumulate the result of backprop
    calculation into an existing gradient buffer, preventing the need
    to do an additional addition kernel after the gradient
    calculation.

    Additionally, the tensor parallel all reduce of the input
    gradients can be done asynchronously with the calculation of
    the weight gradients.

    In the case of sequence parallelism, the reduce scatter of the
    input gradients is done asynchronously with the calcluation of the
    weight gradients.

    Use of this module requires that the environment variable
    CUDA_DEVICE_MAX_CONNECTIONS=1. There are a few collective
    operations, noted in the code, that should be scheduled before
    compute kernels to overlap the communication with the computation,
    which is necessary for a speedup but not for correctness so that
    ordering isn't imposed by the scheduler. Setting
    CUDA_DEVICE_MAX_CONNECTIONS=1 forces the kernels to be scheduled
    in the order they are called.

    Arguments:

    input (torch.Tensor required): input like torch.nn.functional.linear

    weight (torch.Tensor required): weight like torch.nn.functional.linear

    bias (torch.Tensor optional): bias like torch.nn.functional.linear

    gradient_accumulation_fusion (bool required): Perform the gradient
        accumulation fusion, requires the custom CUDA extension
        fused_weight_gradient_mlp_cuda module. To use
        gradient_accumulation_fusion you must install APEX with
        --cpp_ext and --cuda_ext. For example: "pip install
        --global-option=\"--cpp_ext\" --global-option=\"--cuda_ext .\"
        " Note that the extension requires CUDA>=11. Otherwise, you
        must turn off gradient accumulation fusion."

    async_grad_allreduce (bool required): Do the allreduce of input
        gradients asyncronously with the computation of weight
        gradients. If sequence_parallel is True, this must be
        False, as no all reduce is performed.

    sequence_parallel (bool required): Indicates that sequence
        parallelism is used and thus in the forward pass the input is
        all gathered, and the backward pass the input gradients are
        reduce scattered.
    """
    args = [
        input,
        weight,
        bias,
        gradient_accumulation_fusion,
        async_grad_allreduce,
        sequence_parallel,
    ]

    if not linear_with_grad_accumulation_and_async_allreduce.warned:
        if os.environ.get('CUDA_DEVICE_MAX_CONNECTIONS') != "1":
            if sequence_parallel:
                warnings.warn(
                    "When using sequence parallelism it is recommended to set the "
                    "environment variable CUDA_DEVICE_MAX_CONNECTIONS to 1 for "
                    "maximum speedup"
                )
                linear_with_grad_accumulation_and_async_allreduce.warned = True

            if async_grad_allreduce:
                warnings.warn(
                    "When using async grad allreduce it is recommended to set the "
                    "environment variable CUDA_DEVICE_MAX_CONNECTIONS to 1 for "
                    "maximum speedup"
                )
                linear_with_grad_accumulation_and_async_allreduce.warned = True

    return LinearWithGradAccumulationAndAsyncCommunication.apply(*args)


linear_with_grad_accumulation_and_async_allreduce.warned = False


class ColumnParallelLinear(torch.nn.Module):
    """Linear layer with column parallelism.

    The linear layer is defined as Y = XA + b. A is parallelized along
    its second dimension as A = [A_1, ..., A_p].

    Arguments:
        input_size: first dimension of matrix A.
        output_size: second dimension of matrix A.

    Keyword Arguments
        bias: If true, add bias
        gather_output: If true, call all-gather on output and make Y available
                       to all GPUs, otherwise, every GPU will have its output
                       which is Y_i = XA_i
        init_method: method to initialize weights. Note that bias is always set
                     to zero.
        stride: For the strided linear layers.
        keep_master_weight_for_test: This was added for testing and should be
                                     set to False. It returns the master weights
                                     used for initialization.
        skip_bias_add: If True, do not add the bias term, instead
                       return it to be added by the caller. This
                       enables performance optimations where bias can
                       be fused with other elementwise operations.
        skip_weight_param_allocation: If True, weight parameter is not allocated and must be passed
                                      as a keyword argument `weight` during the forward pass. Note
                                      that this does not affect bias, which will be allocated if
                                      bias is True. Defaults to False.
        is_expert: If True, the layer is treated as an MoE expert layer.
        config: ModelParallelConfig object

    """

    def __init__(
        self,
        input_size,
        output_size,
        *,
        config: ModelParallelConfig,
        init_method: Callable,
        bias=True,
        gather_output=False,
        stride=1,
        keep_master_weight_for_test=False,
        skip_bias_add=False,
        skip_weight_param_allocation: bool = False,
        is_expert: bool = False,
    ):
        super(ColumnParallelLinear, self).__init__()

        # Keep input parameters
        self.input_size = input_size
        self.output_size = output_size
        self.gather_output = gather_output
        # Divide the weight matrix along the last dimension.
        world_size = get_tensor_model_parallel_world_size()
        self.output_size_per_partition = divide(output_size, world_size)
        self.skip_bias_add = skip_bias_add
        self.is_expert = is_expert
        self.expert_parallel = config.expert_model_parallel_size > 1
        self.config = config

        # Parameters.
        # Note: torch.nn.functional.linear performs XA^T + b and as a result
        # we allocate the transpose.
        # Initialize weight.
        if not skip_weight_param_allocation:
            if config.use_cpu_initialization:
                self.weight = Parameter(
                    torch.empty(
                        self.output_size_per_partition, self.input_size, dtype=config.params_dtype
                    )
                )
                if config.perform_initialization:
                    self.master_weight = _initialize_affine_weight_cpu(
                        self.weight,
                        self.output_size,
                        self.input_size,
                        self.output_size_per_partition,
                        0,
                        init_method,
                        stride=stride,
                        return_master_weight=keep_master_weight_for_test,
                    )
            else:
                self.weight = Parameter(
                    torch.empty(
                        self.output_size_per_partition,
                        self.input_size,
                        device=torch.cuda.current_device(),
                        dtype=config.params_dtype,
                    )
                )
                if config.perform_initialization:
                    _initialize_affine_weight_gpu(
                        self.weight,
                        init_method,
                        partition_dim=0,
                        stride=stride,
                        expert_parallel=(self.is_expert and self.expert_parallel),
                    )

            setattr(self.weight, 'allreduce', not (self.is_expert and self.expert_parallel))
        else:
            self.weight = None

        if bias:
            if config.use_cpu_initialization:
                self.bias = Parameter(
                    torch.empty(self.output_size_per_partition, dtype=config.params_dtype)
                )
            else:
                self.bias = Parameter(
                    torch.empty(
                        self.output_size_per_partition,
                        device=torch.cuda.current_device(),
                        dtype=config.params_dtype,
                    )
                )
            set_tensor_model_parallel_attributes(self.bias, True, 0, stride)
            if config.perform_initialization:
                # Always initialize bias to zero.
                with torch.no_grad():
                    self.bias.zero_()
            setattr(self.bias, 'allreduce', not (self.is_expert and self.expert_parallel))
        else:
            self.register_parameter('bias', None)

        self.async_tensor_model_parallel_allreduce = (
            config.async_tensor_model_parallel_allreduce and world_size > 1
        )

        self.sequence_parallel = config.sequence_parallel
        if self.sequence_parallel and world_size <= 1:
            warnings.warn(
                f"`sequence_parallel` is set to `True`, but tensor model parallel size is {world_size}. "
                f"Disabling sequence parallel."
            )
            self.sequence_parallel = False

        if config.gradient_accumulation_fusion and not _grad_accum_fusion_available:
            raise RuntimeError(
                "ColumnParallelLinear was called with gradient_accumulation_fusion set "
                "to True but the custom CUDA extension fused_weight_gradient_mlp_cuda "
                "module is not found. To use gradient_accumulation_fusion you must "
                "install APEX with --cpp_ext and --cuda_ext. For example: "
                "pip install --global-option=\"--cpp_ext\" --global-option=\"--cuda_ext .\" "
                "Note that the extension requires CUDA>=11. Otherwise, you must turn off "
                "gradient accumulation fusion."
            )
        self.gradient_accumulation_fusion = config.gradient_accumulation_fusion

        if self.async_tensor_model_parallel_allreduce and self.sequence_parallel:
            raise RuntimeError(
                "`async_tensor_model_parallel_allreduce` and `sequence_parallel` "
                "cannot be enabled at the same time."
            )

        self._forward_impl = linear_with_grad_accumulation_and_async_allreduce
        self.explicit_expert_comm = self.is_expert and (
            self.sequence_parallel or self.expert_parallel
        )

    def forward(self, input_: torch.Tensor, weight: Optional[torch.Tensor] = None):
        """Forward of ColumnParallelLinear

        Args:
            input_: 3D tensor whose order of dimension is [sequence, batch, hidden]

            weight (optional): weight tensor to use, compulsory when
                skip_weight_param_allocation is True.

        Returns:
            - output
            - bias

        """
        if weight is None:
            if self.weight is None:
                raise RuntimeError(
                    "weight was not supplied to ColumnParallelLinear forward pass "
                    "and skip_weight_param_allocation is True."
                )
            weight = self.weight
        else:
            # Check the weight passed in is the correct shape
            expected_shape = (self.output_size_per_partition, self.input_size)
            if weight.shape != expected_shape:
                raise RuntimeError(
                    f"supplied weight's shape is {tuple(weight.shape)}, "
                    f"not {expected_shape} as expected"
                )

        bias = self.bias if not self.skip_bias_add else None

        if (
            self.async_tensor_model_parallel_allreduce
            or self.sequence_parallel
            or self.explicit_expert_comm
        ):
            input_parallel = input_
        else:
            input_parallel = copy_to_tensor_model_parallel_region(input_)

        # Matrix multiply.
        if not weight.requires_grad:
            self._forward_impl = linear_with_frozen_weight
        else:
            self._forward_impl = linear_with_grad_accumulation_and_async_allreduce
        output_parallel = self._forward_impl(
            input=input_parallel,
            weight=weight,
            bias=bias,
            gradient_accumulation_fusion=self.gradient_accumulation_fusion,
            async_grad_allreduce=False
            if self.explicit_expert_comm
            else self.async_tensor_model_parallel_allreduce,
            sequence_parallel=False if self.explicit_expert_comm else self.sequence_parallel,
        )
        if self.gather_output:
            # All-gather across the partitions.
            assert not self.sequence_parallel
            output = gather_from_tensor_model_parallel_region(output_parallel)
        else:
            output = output_parallel
        output_bias = self.bias if self.skip_bias_add else None
        return output, output_bias


class RowParallelLinear(torch.nn.Module):
    """Linear layer with row parallelism.

    The linear layer is defined as Y = XA + b. A is parallelized along
    its first dimension and X along its second dimension as:
               -   -
              | A_1 |
              | .   |
          A = | .   |        X = [X_1, ..., X_p]
              | .   |
              | A_p |
               -   -
    Arguments:
        input_size: first dimension of matrix A.
        output_size: second dimension of matrix A.

    Keyword Arguments:
        bias: If true, add bias. Note that bias is not parallelized.
        input_is_parallel: If true, we assume that the input is already
                           split across the GPUs and we do not split
                           again.
        init_method: method to initialize weights. Note that bias is always set
                     to zero.
        stride: For the strided linear layers.
        keep_master_weight_for_test: This was added for testing and should be
                                     set to False. It returns the master weights
                                     used for initialization.
        skip_bias_add: If True, do not add the bias term, instead
                       return it to be added by the caller. This
                       enables performance optimations where bias can
                       be fused with other elementwise operations.
        is_expert: If True, the layer is treated as an MoE expert layer
        config: ModelParallelConfig object

    """

    def __init__(
        self,
        input_size: int,
        output_size: int,
        *,
        config: ModelParallelConfig,
        init_method: Callable,
        bias: bool,
        input_is_parallel: bool,
        skip_bias_add: bool,
        stride: int = 1,
        keep_master_weight_for_test: bool = False,
        is_expert: bool = False,
    ):
        super(RowParallelLinear, self).__init__()

        # Keep input parameters
        self.input_size = input_size
        self.output_size = output_size
        self.input_is_parallel = input_is_parallel
        # Divide the weight matrix along the last dimension.
        world_size = get_tensor_model_parallel_world_size()
        self.input_size_per_partition = divide(input_size, world_size)
        self.skip_bias_add = skip_bias_add
        self.config = config
        self.is_expert = is_expert
        self.expert_parallel = config.expert_model_parallel_size > 1
        self.gradient_accumulation_fusion = config.gradient_accumulation_fusion
        self.sequence_parallel = config.sequence_parallel
        if self.sequence_parallel and not self.input_is_parallel:
            raise RuntimeError("To enable `sequence_parallel`, `input_is_parallel` must be `True`")

        # Parameters.
        # Note: torch.nn.functional.linear performs XA^T + b and as a result
        # we allocate the transpose.
        # Initialize weight.
        if config.use_cpu_initialization:
            self.weight = Parameter(
                torch.empty(
                    self.output_size, self.input_size_per_partition, dtype=config.params_dtype
                )
            )
            if config.perform_initialization:
                self.master_weight = _initialize_affine_weight_cpu(
                    self.weight,
                    self.output_size,
                    self.input_size,
                    self.input_size_per_partition,
                    1,
                    init_method,
                    stride=stride,
                    return_master_weight=keep_master_weight_for_test,
                    params_dtype=config.params_dtype,
                )
        else:
            self.weight = Parameter(
                torch.empty(
                    self.output_size,
                    self.input_size_per_partition,
                    device=torch.cuda.current_device(),
                    dtype=config.params_dtype,
                )
            )
            if config.perform_initialization:
                _initialize_affine_weight_gpu(
                    self.weight,
                    init_method,
                    partition_dim=1,
                    stride=stride,
                    expert_parallel=(self.is_expert and self.expert_parallel),
                )
        setattr(self.weight, 'allreduce', not (self.is_expert and self.expert_parallel))

        if bias:
            if config.use_cpu_initialization:
                self.bias = Parameter(torch.empty(self.output_size, dtype=config.params_dtype))
            else:
                self.bias = Parameter(
                    torch.empty(
                        self.output_size,
                        device=torch.cuda.current_device(),
                        dtype=config.params_dtype,
                    )
                )

            if config.perform_initialization:
                # Always initialize bias to zero.
                with torch.no_grad():
                    self.bias.zero_()
            setattr(self.bias, 'allreduce', not (self.is_expert and self.expert_parallel))
            setattr(self.bias, 'sequence_parallel', self.sequence_parallel)
        else:
            self.register_parameter('bias', None)

        self._forward_impl = linear_with_grad_accumulation_and_async_allreduce
        self.explicit_expert_comm = self.is_expert and (
            self.sequence_parallel or self.expert_parallel
        )

    def forward(self, input_):
        """Forward of RowParallelLinear

        Args:
            input_: 3D tensor whose order of dimension is [sequence, batch, hidden]

        Returns:
            - output
            - bias
        """
        # Set up backprop all-reduce.
        if self.input_is_parallel:
            input_parallel = input_
        else:
            assert not self.sequence_parallel
            input_parallel = scatter_to_tensor_model_parallel_region(input_)
        # Matrix multiply.
        if not self.weight.requires_grad:
            self._forward_impl = linear_with_frozen_weight
        else:
            self._forward_impl = linear_with_grad_accumulation_and_async_allreduce
        output_parallel = self._forward_impl(
            input=input_parallel,
            weight=self.weight,
            bias=None,
            gradient_accumulation_fusion=self.gradient_accumulation_fusion,
            async_grad_allreduce=False,
            sequence_parallel=False,
        )

        # All-reduce across all the partitions.
        if self.explicit_expert_comm:
            assert self.skip_bias_add
            output_ = output_parallel
        elif self.sequence_parallel:
            output_ = reduce_scatter_to_sequence_parallel_region(output_parallel)
        else:
            output_ = reduce_from_tensor_model_parallel_region(output_parallel)
        if not self.skip_bias_add:
            output = (output_ + self.bias) if self.bias is not None else output_
            output_bias = None
        else:
            output = output_
            output_bias = self.bias
        return output, output_bias<|MERGE_RESOLUTION|>--- conflicted
+++ resolved
@@ -225,11 +225,11 @@
 
 class LinearWithFrozenWeight(torch.autograd.Function):
     """Linear operator that does not calculate gradient for weight.
-    This op and LinearWithGradAccumulationAndAsyncCommunication performs 
-    mathematically-identical forward and DGRAD. 
+    This op and LinearWithGradAccumulationAndAsyncCommunication performs
+    mathematically-identical forward and DGRAD.
 
     Conceptually this op is the same as torch.nn.functional.linear with
-    weight.requires_grad==False, but in experiments they are not identical 
+    weight.requires_grad==False, but in experiments they are not identical
     mathematically. """
 
     @staticmethod
@@ -261,10 +261,10 @@
 ) -> torch.Tensor:
     """Linear layer execution with weight.requires_grad == False.
 
-    This function handles linear layers with weight frozen (untrainable). 
+    This function handles linear layers with weight frozen (untrainable).
     In the forward, it only saves weight and does not save input activations.
-    In the backward, it does not perform weight gradient calculation, or 
-    weight gradient allreduce. 
+    In the backward, it does not perform weight gradient calculation, or
+    weight gradient allreduce.
 
     Arguments:
 
@@ -274,10 +274,10 @@
 
     bias (torch.Tensor optional): bias like torch.nn.functional.linear
 
-    gradient_accumulation_fusion (bool required): dummy argument, used to 
+    gradient_accumulation_fusion (bool required): dummy argument, used to
     keep the API unified between all forward implementation functions.
 
-    async_grad_allreduce (bool required): dummy argument, used to 
+    async_grad_allreduce (bool required): dummy argument, used to
     keep the API unified between all forward implementation functions.
 
     sequence_parallel (bool required): Indicates that sequence
@@ -327,14 +327,8 @@
 
             all_gather_buffer = get_global_memory_buffer().get_tensor(dim_size, input.dtype, "mpu")
             torch.distributed._all_gather_base(
-<<<<<<< HEAD
-                all_gather_buffer,
-                input.contiguous(),
-                group=get_tensor_model_parallel_group())
-=======
-                all_gather_buffer, input, group=get_tensor_model_parallel_group()
-            )
->>>>>>> 60795d5b
+                all_gather_buffer, input.contiguous(), group=get_tensor_model_parallel_group()
+            )
             total_input = all_gather_buffer
         else:
             total_input = input
@@ -376,19 +370,12 @@
         # https://github.com/pytorch/pytorch/blob/c47cf9bc7f9e02f649ab4ed53fe4d35732c92ab6/torch/_refs/__init__.py#L2761
         grad_output = grad_output.contiguous()
         # Convert the tensor shapes to 2D for execution compatibility
-<<<<<<< HEAD
-        grad_output = grad_output.view(grad_output.shape[0] * grad_output.shape[1],
-                                       grad_output.shape[2])
-        total_input = total_input.reshape(total_input.shape[0] * total_input.shape[1],
-				       total_input.shape[2])
-=======
         grad_output = grad_output.view(
             grad_output.shape[0] * grad_output.shape[1], grad_output.shape[2]
         )
         total_input = total_input.view(
             total_input.shape[0] * total_input.shape[1], total_input.shape[2]
         )
->>>>>>> 60795d5b
 
         if ctx.async_grad_allreduce:
             # Asynchronous all-reduce
