# Copyright (c) 2022, NVIDIA CORPORATION. All rights reserved.

import contextlib
from typing import Callable, Iterator, List, Optional, Union

import torch
from torch.autograd.variable import Variable
from torch.nn.parallel.distributed import DistributedDataParallel as torchDDP

from megatron import core
from megatron.core import parallel_state
from megatron.core.pipeline_parallel import p2p_communication
from megatron.core.enums import ModelType
from megatron.core.utils import get_attr_wrapped_model, get_model_type, get_model_config

# Types
Shape = Union[List[int], torch.Size]

def get_forward_backward_func():
    """Retrieves the appropriate forward_backward function given the
    configuration of parallel_state.

    Returns a function that will perform all of the forward and
    backward passes of the model given the pipeline model parallel
    world size and virtual pipeline model parallel world size in the
    global parallel_state.

    Note that if using sequence parallelism, the sequence length component of
    the tensor shape is updated to original_sequence_length /
    tensor_model_parallel_world_size.

    The function returned takes the following arguments:

    forward_step_func (required): A function that takes a data
        iterator and a model as its arguments and return the model's
        forward output and the loss function. The loss function should
        take one torch.Tensor and return a torch.Tensor of loss and a
        dictionary of string -> torch.Tensor.

        A third argument, checkpoint_activations_microbatch, indicates
        that the activations for this microbatch should be
        checkpointed. A None value for this argument indicates that
        the default from the configuration should be used. This is
        used when the
        num_microbatches_with_partial_activation_checkpoints is used.

        For example:

        def loss_func(loss_mask, output_tensor):
            losses = output_tensor.float()
            loss_mask = loss_mask.view(-1).float()
            loss = torch.sum(losses.view(-1) * loss_mask) / loss_mask.sum()

            # Reduce loss for logging.
            averaged_loss = average_losses_across_data_parallel_group([loss])

            return loss, {'lm loss': averaged_loss[0]}

        def forward_step(data_iterator, model):
            data, loss_mask = next(data_iterator)
            output = model(data)
            return output, partial(loss_func, loss_mask)


        forward_backward_func(forward_step_func=forward_step, ...)


    data_iterator (required): an iterator over the data, will be
        passed as is to forward_step_func. Expected to be a list of
        iterators in the case of interleaved pipeline parallelism.

    model (required): the actual model. Expected to be a list of modules in the case of interleaved
        pipeline parallelism. Must be a (potentially wrapped) megatron.core.models.MegatronModule.

    num_microbatches (int, required):
        The number of microbatches to go through

    seq_length (int, required): Sequence length of the current global batch. If this is a dual-stack
        transformer, this is the encoder's sequence length. This is ignored if variable_seq_lengths
        in the config is True. Otherwise, each microbatch in the current global batch size must use
        this sequence length.

    micro_batch_size (int, required): The number of sequences in a microbatch.

    decoder_seq_length (int, optional): The sequence length for the decoder in a dual-stack
        transformer. This is ignored for a single-stack transformer.

    forward_only (optional, default = False): Perform only the forward step

    collect_non_loss_data (optional, bool, default=False): TODO

    """
    pipeline_model_parallel_size = parallel_state.get_pipeline_model_parallel_world_size()
    if pipeline_model_parallel_size > 1:
        if parallel_state.get_virtual_pipeline_model_parallel_world_size() is not None:
            forward_backward_func = forward_backward_pipelining_with_interleaving
        else:
            forward_backward_func = forward_backward_pipelining_without_interleaving
    else:
        forward_backward_func = forward_backward_no_pipelining
    return forward_backward_func

def deallocate_output_tensor(out, deallocate_pipeline_outputs=False):
    '''Pseudo-deallocate (i.e., set to scalar) the output tensor's '.data' field.

    This method should be called right after the output tensor has been
    sent to the next pipeline stage. At this point, the output tensor is
    only useful for its '.grad_fn' field, and not its '.data'.
    '''
    if (out is None) or (not deallocate_pipeline_outputs):
        return
    assert isinstance(out, torch.Tensor), \
        "expected Tensor, found %s." % type(out).__name__
    assert out._base is None, \
        "counter-productive to free a view of another tensor."
    out.data = torch.empty(
        (1,),
        device = out.device,
        dtype = out.dtype,
    )

def custom_backward(output, grad_output):
    '''Directly call C++ autograd engine.

    To make the 'deallocate_output_tensor' (above) optimization work, the C++
    autograd engine must be called directly, bypassing Pytorch's
    torch.autograd.backward. Pytorch's 'backward' checks that the output and
    grad have the same shape, while C++'s 'backward' does not.
    '''

    assert output.numel() == 1, \
        "output should be pseudo-'freed' in schedule, to optimize memory"
    assert isinstance(output, torch.Tensor), \
        "output == '%s'." % type(output).__name__
    assert isinstance(grad_output, (torch.Tensor, type(None))), \
        "grad_output == '%s'." % type(grad_output).__name__

    # Handle scalar output
    if grad_output is None:
        assert output.numel() == 1, "implicit grad requires scalar output."
        grad_output = torch.ones_like(
            output,
            memory_format = torch.preserve_format,
        )

    # Call c++ engine [ see torch/csrc/autograd/python_engine.cpp ]
    Variable._execution_engine.run_backward(
        tensors = (output,),
        grad_tensors = (grad_output,),
        keep_graph = False,
        create_graph = False,
        inputs = tuple(),
        allow_unreachable=True,
        accumulate_grad=True,
    )





def forward_step(forward_step_func,
                 data_iterator,
                 model,
                 num_microbatches,
                 input_tensor,
                 forward_data_store,
                 config,
                 collect_non_loss_data=False,
                 checkpoint_activations_microbatch=None):
    """Forward step for passed-in model.

    If first stage, input tensor is obtained from data_iterator, otherwise
    passed-in input_tensor is used.

    Returns output tensor."""
    if config.timers is not None:
        config.timers('forward-compute', log_level=2).start()

    unwrap_output_tensor = False
    if not isinstance(input_tensor, list):
        input_tensor = [input_tensor]
        unwrap_output_tensor = True

    set_input_tensor = get_attr_wrapped_model(model, "set_input_tensor")
    set_input_tensor(input_tensor)

    if config.enable_autocast:
        context_manager = torch.autocast("cuda", dtype=config.autocast_dtype)
    else:
        context_manager = contextlib.nullcontext()
    with context_manager:
        if checkpoint_activations_microbatch is None:
            output_tensor, loss_func = forward_step_func(data_iterator, model)
        else:
            output_tensor, loss_func = forward_step_func(data_iterator, model, checkpoint_activations_microbatch)

    if parallel_state.is_pipeline_last_stage():
        if not collect_non_loss_data:
            output_tensor = loss_func(output_tensor)
            loss, loss_reduced = output_tensor
            output_tensor = loss / num_microbatches
            forward_data_store.append(loss_reduced)
        else:
            data = loss_func(output_tensor, non_loss_data=True)
            forward_data_store.append(data)

    if config.timers is not None:
        config.timers('forward-compute').stop()

    # If T5 model (or other model with encoder and decoder)
    # and in decoder stack, then send encoder_hidden_state
    # downstream as well.
    model_type = get_model_type(model)
    if parallel_state.is_pipeline_stage_after_split() and \
            model_type == ModelType.encoder_and_decoder:
        return [output_tensor, input_tensor[-1]]
    if unwrap_output_tensor:
        return output_tensor
    return [output_tensor]


def backward_step(input_tensor, output_tensor, output_tensor_grad, model_type, config):
    """Backward step through passed-in output tensor.

    If last stage, output_tensor_grad is None, otherwise gradient of loss
    with respect to stage's output tensor.

    Returns gradient of loss with respect to input tensor (None if first
    stage)."""

    # NOTE: This code currently can handle at most one skip connection. It
    # needs to be modified slightly to support arbitrary numbers of skip
    # connections.

    if config.timers is not None:
        config.timers('backward-compute', log_level=2).start()

    # Retain the grad on the input_tensor.
    unwrap_input_tensor_grad = False
    if not isinstance(input_tensor, list):
        input_tensor = [input_tensor]
        unwrap_input_tensor_grad = True
    for x in input_tensor:
        if x is not None:
            x.retain_grad()

    if not isinstance(output_tensor, list):
        output_tensor = [output_tensor]
    if not isinstance(output_tensor_grad, list):
        output_tensor_grad = [output_tensor_grad]

    # Backward pass.
<<<<<<< HEAD
    if output_tensor_grad[0] is None and config.grad_scale_func is not None:
        output_tensor = config.grad_scale_func(output_tensor[0])
=======
    if output_tensor_grad[0] is None and grad_scaler is not None:
        output_tensor[0] = grad_scaler(output_tensor[0])
>>>>>>> 964e1a85

    if config.deallocate_pipeline_outputs:
        custom_backward(output_tensor[0], output_tensor_grad[0])
    else:
        torch.autograd.backward(output_tensor[0], grad_tensors=output_tensor_grad[0])

    # Collect the grad of the input_tensor.
    input_tensor_grad = [None]
    if input_tensor is not None:
        input_tensor_grad = []
        for x in input_tensor:
            if x is None:
                input_tensor_grad.append(None)
            else:
                input_tensor_grad.append(x.grad)

    # Handle single skip connection if it exists (encoder_hidden_state in
    # model with encoder and decoder).
    if parallel_state.get_pipeline_model_parallel_world_size() > 1 and \
            parallel_state.is_pipeline_stage_after_split() and \
            model_type == ModelType.encoder_and_decoder:
        if output_tensor_grad[1] is not None:
            input_tensor_grad[-1].add_(output_tensor_grad[1])
    if unwrap_input_tensor_grad:
        input_tensor_grad = input_tensor_grad[0]

    if config.timers is not None:
        config.timers('backward-compute').stop()

    return input_tensor_grad


def forward_backward_no_pipelining(*,
                                   forward_step_func,
                                   data_iterator: Union[Iterator, List[Iterator]],
                                   model: Union[torch.nn.Module, List[torch.nn.Module]],
                                   num_microbatches: int,
                                   seq_length: int, # unused
                                   micro_batch_size: int, # unused
                                   decoder_seq_length: int = None, # unused
                                   forward_only: bool = False,
                                   collect_non_loss_data: bool = False,
                                   ):
    """Run forward and backward passes with no pipeline parallelism
    (no inter-stage communication).

    Returns dictionary with losses.


    See get_forward_backward_func() for argument details
    """

    if isinstance(model, list):
        assert len(model) == 1, \
            "non-pipeline-parallel schedule does not support model chunking"
        model = model[0]
    if isinstance(data_iterator, list):
        assert len(data_iterator) == 1, \
            "non-pipeline-parallel schedule does not support model chunking"
        data_iterator = data_iterator[0]

    config = get_model_config(model)

    no_sync_func = config.no_sync_func
    if no_sync_func is None and isinstance(model, torchDDP):
        no_sync_func = model.no_sync
    if no_sync_func is None:
        no_sync_func = contextlib.nullcontext

    model_type = get_model_type(model)

    forward_data_store = []
    input_tensor, output_tensor_grad = None, None
    with no_sync_func():
        for i in range(num_microbatches - 1):
            output_tensor = forward_step(forward_step_func, data_iterator, model, num_microbatches,
                                         input_tensor, forward_data_store, config, collect_non_loss_data)
            if not forward_only:
                backward_step(input_tensor, output_tensor, output_tensor_grad, model_type, config)

    # Run computation for last microbatch out of context handler (want to
    # synchronize gradients).
    output_tensor = forward_step(forward_step_func, data_iterator, model, num_microbatches,
                                 input_tensor, forward_data_store, config, collect_non_loss_data)

    if not forward_only:
        backward_step(input_tensor, output_tensor, output_tensor_grad, model_type, config)

    return forward_data_store


def forward_backward_pipelining_with_interleaving(*,
                                                  forward_step_func,
                                                  data_iterator: Union[Iterator, List[Iterator]],
                                                  model: Union[torch.nn.Module, List[torch.nn.Module]],
                                                  num_microbatches: int,
                                                  seq_length: int,
                                                  micro_batch_size: int,
                                                  decoder_seq_length: int = None,
                                                  forward_only: bool = False,
                                                  collect_non_loss_data: bool = False,
                                                  ):
    """Run interleaved 1F1B schedule (model split into model chunks), with
    communication between pipeline stages as needed.

    Returns dictionary with losses if the last stage, empty dict otherwise."""
    assert isinstance(model, list), \
        "interleaved pipeline parallelism expected model chunking"
    assert all(isinstance(chunk, torch.nn.Module) for chunk in model), \
        "invalid model chunking"
    assert isinstance(data_iterator, list), \
        "interleaved pipeline parallelism expected each model chunk to have a data iterator"

    config = get_model_config(model[0])
    if config.overlap_p2p_comm and config.batch_p2p_comm:
        raise ValueError("Can not use both overlap_p2p_comm and batch_p2p_comm")

    # Disable async grad reductions
    no_sync_func = config.no_sync_func
    if no_sync_func is None and all(isinstance(chunk, torchDDP) for chunk in model):
        def multi_no_sync():
            stack = contextlib.ExitStack()
            for chunk in model:
                stack.enter_context(chunk.no_sync())
            return stack
        no_sync_func = multi_no_sync
    if no_sync_func is None:
        no_sync_func = contextlib.nullcontext
    no_sync_context = None
    def disable_grad_sync():
        """Disable asynchronous grad reductions"""
        nonlocal no_sync_context
        if no_sync_context is None:
            no_sync_context = no_sync_func()
            no_sync_context.__enter__()
    def enable_grad_sync():
        """Enable asynchronous grad reductions"""
        nonlocal no_sync_context
        if no_sync_context is not None:
            no_sync_context.__exit__(None, None, None)
            no_sync_context = None
    disable_grad_sync()

    # Model chunk IDs with synchronized grads
    synchronized_model_chunks = set()

    input_tensors = [[] for _ in range(len(model))]
    output_tensors = [[] for _ in range(len(model))]
    forward_data_store = []
    if not forward_only:
        output_tensor_grads = [[] for _ in range(len(model))]

    pipeline_parallel_size = parallel_state.get_pipeline_model_parallel_world_size()
    pipeline_parallel_rank = parallel_state.get_pipeline_model_parallel_rank()

    if num_microbatches % pipeline_parallel_size != 0:
        msg = f'number of microbatches ({num_microbatches}) is not divisible by '
        msg += f'pipeline-model-parallel-size ({pipeline_parallel_size}) '
        msg += 'when using interleaved schedule'
        raise RuntimeError(msg)

    model_type = get_model_type(model[0])
    if model_type == ModelType.encoder_and_decoder:
        raise RuntimeError("Interleaving is not supported with an encoder and decoder model.")

    if decoder_seq_length is not None and decoder_seq_length != tensor_shape[0]:
        raise RuntimeError("Interleaving is not supported with a different decoder sequence length.")

    tensor_shape = (seq_length, micro_batch_size, config.hidden_size)
    if config.sequence_parallel:
        tensor_shape[0] = tensor_shape[0] // parallel_state.get_tensor_model_parallel_world_size()

    # Compute number of warmup and remaining microbatches.
    num_model_chunks = len(model)
    total_num_microbatches = num_microbatches * num_model_chunks
    all_warmup_microbatches = False
    if forward_only:
        num_warmup_microbatches = total_num_microbatches
    else:
        # Run all forward passes and then all backward passes if number of
        # microbatches is just the number of pipeline stages.
        # Otherwise, perform (num_model_chunks-1)*pipeline_parallel_size on
        # all workers, followed by more microbatches after depending on
        # stage ID (more forward passes for earlier stages, later stages can
        # immediately start with 1F1B).
        if num_microbatches == pipeline_parallel_size:
            num_warmup_microbatches = total_num_microbatches
            all_warmup_microbatches = True
        else:
            num_warmup_microbatches = (pipeline_parallel_size - pipeline_parallel_rank - 1) * 2
            num_warmup_microbatches += (num_model_chunks - 1) * pipeline_parallel_size
            num_warmup_microbatches = min(num_warmup_microbatches, total_num_microbatches)
    num_microbatches_remaining = total_num_microbatches - num_warmup_microbatches

    # Checkpoint the activations of partial Transformer layers in a number of micro-batches
    # within the maximum outstanding micro-batch backpropagations.
    # Micro-batches with the ids less than 'num_microbatches_with_partial_activation_checkpoints'
    # checkpoint partial Transformer layers (or skip checkpointing) and
    # the rest of micro-batches within a window of micro-batches checkpoint
    # all Transformer layers. The window of micro-batches is set by the maximum
    # outstanding backpropagations and becomes smaller at later pipeline stages.
    # Please refer the appendix C in https://arxiv.org/pdf/2205.05198.pdf
    max_outstanding_backprops = None
    if config.num_microbatches_with_partial_activation_checkpoints is not None:
        max_outstanding_backprops = num_warmup_microbatches + 1

    # Synchronize params for first two model chunks
    if config.param_sync_func is not None:
        config.param_sync_func(model[0].parameters())
        config.param_sync_func(model[1].parameters())

    def get_model_chunk_id(microbatch_id, forward):
        """Helper method to get the model chunk ID given the iteration number."""
        microbatch_id_in_group = microbatch_id % (pipeline_parallel_size * num_model_chunks)
        model_chunk_id = microbatch_id_in_group // pipeline_parallel_size
        if not forward:
            model_chunk_id = (num_model_chunks - model_chunk_id - 1)
        return model_chunk_id

    def is_first_microbatch_for_model_chunk(microbatch_id: int) -> bool:
        """Check if an iteration is the first for a model chunk."""
        microbatch_group_size = pipeline_parallel_size * num_model_chunks
        num_microbatch_groups = total_num_microbatches // microbatch_group_size
        microbatch_group_id = microbatch_id // microbatch_group_size
        microbatch_id_in_group = microbatch_id % microbatch_group_size
        if microbatch_group_id == 0:
            return microbatch_id_in_group % pipeline_parallel_size == 0
        else:
            return False

    def is_last_microbatch_for_model_chunk(microbatch_id: int) -> bool:
        """Check if an iteration is the last for a model chunk."""
        microbatch_group_size = pipeline_parallel_size * num_model_chunks
        num_microbatch_groups = total_num_microbatches // microbatch_group_size
        microbatch_group_id = microbatch_id // microbatch_group_size
        microbatch_id_in_group = microbatch_id % microbatch_group_size
        if microbatch_group_id == num_microbatch_groups - 1:
            return microbatch_id_in_group % pipeline_parallel_size == pipeline_parallel_size - 1
        else:
            return False


    def forward_step_helper(microbatch_id, checkpoint_activations_microbatch):
        """Helper method to run forward step with model split into chunks
        (run set_virtual_pipeline_model_parallel_rank() before calling
        forward_step())."""
        model_chunk_id = get_model_chunk_id(microbatch_id, forward=True)
        parallel_state.set_virtual_pipeline_model_parallel_rank(model_chunk_id)

        # launch param synchronization for next model chunk
        # Note: Asynchronous communication tends to slow down compute.
        # To reduce idling from mismatched microbatch times, we launch
        # asynchronous communication at the same time across the
        # pipeline-parallel group.
        if config.param_sync_func is not None:
            param_sync_microbatch_id = microbatch_id + pipeline_parallel_rank
            if param_sync_microbatch_id < num_microbatches and is_first_microbatch_for_model_chunk(param_sync_microbatch_id):
                param_sync_chunk_id = get_model_chunk_id(param_sync_microbatch_id, forward=True) + 1
                if 1 < param_sync_chunk_id < num_model_chunks:
                    config.param_sync_func(model[param_sync_chunk_id].parameters())

        # forward step
        if parallel_state.is_pipeline_first_stage():
            if len(input_tensors[model_chunk_id]) == \
                    len(output_tensors[model_chunk_id]):
                input_tensors[model_chunk_id].append(None)
        input_tensor = input_tensors[model_chunk_id][-1]
        output_tensor = forward_step(forward_step_func,
                                     data_iterator[model_chunk_id],
                                     model[model_chunk_id],
                                     num_microbatches,
                                     input_tensor,
                                     forward_data_store,
                                     config,
                                     collect_non_loss_data,
                                     checkpoint_activations_microbatch)
        output_tensors[model_chunk_id].append(output_tensor)

        # if forward-only, no need to save tensors for a backward pass
        if forward_only:
            input_tensors[model_chunk_id].pop()
            output_tensors[model_chunk_id].pop()

        return output_tensor

    def backward_step_helper(microbatch_id):
        """Helper method to run backward step with model split into chunks
        (run set_virtual_pipeline_model_parallel_rank() before calling
        backward_step())."""
        model_chunk_id = get_model_chunk_id(microbatch_id, forward=False)
        parallel_state.set_virtual_pipeline_model_parallel_rank(model_chunk_id)

        # launch grad synchronization (default)
        if config.grad_sync_func is None and is_last_microbatch_for_model_chunk(microbatch_id):
            enable_grad_sync()
            synchronized_model_chunks.add(model_chunk_id)

        if parallel_state.is_pipeline_last_stage():
            if len(output_tensor_grads[model_chunk_id]) == 0:
                output_tensor_grads[model_chunk_id].append(None)
        input_tensor = input_tensors[model_chunk_id].pop(0)
        output_tensor = output_tensors[model_chunk_id].pop(0)
        output_tensor_grad = output_tensor_grads[model_chunk_id].pop(0)
        input_tensor_grad = \
            backward_step(input_tensor, output_tensor, output_tensor_grad, model_type, config)

        # launch grad synchronization (custom grad sync)
        # Note: Asynchronous communication tends to slow down compute.
        # To reduce idling from mismatched microbatch times, we launch
        # asynchronous communication at the same time across the
        # pipeline-parallel group.
        if config.grad_sync_func is not None:
            grad_sync_microbatch_id = microbatch_id - pipeline_parallel_rank
            if grad_sync_microbatch_id >= 0 and is_last_microbatch_for_model_chunk(grad_sync_microbatch_id):
                grad_sync_chunk_id = get_model_chunk_id(grad_sync_microbatch_id, forward=False)
                enable_grad_sync()
                config.grad_sync_func(model[grad_sync_chunk_id].parameters())
                synchronized_model_chunks.add(grad_sync_chunk_id)
        disable_grad_sync()

        return input_tensor_grad

    # Run warmup forward passes.
    parallel_state.set_virtual_pipeline_model_parallel_rank(0)
    input_tensors[0].append(
        p2p_communication.recv_forward(tensor_shape, config))

    fwd_wait_handles = None
    bwd_wait_handles = None

    for k in range(num_warmup_microbatches):

        if fwd_wait_handles is not None:
            for req in fwd_wait_handles:
                req.wait()

        # Decide to checkpoint all layers' activations of the current micro-batch
        if max_outstanding_backprops is not None:
            checkpoint_activations_microbatch = k % max_outstanding_backprops >= \
                config.num_microbatches_with_partial_activation_checkpoints
        else:
            checkpoint_activations_microbatch = None

        output_tensor = forward_step_helper(k, checkpoint_activations_microbatch)

        # Determine if tensor should be received from previous stage.
        next_forward_model_chunk_id = get_model_chunk_id(k+1, forward=True)
        recv_prev = True
        if parallel_state.is_pipeline_first_stage(ignore_virtual=True):
            if next_forward_model_chunk_id == 0:
                recv_prev = False
        if k == (total_num_microbatches - 1):
            recv_prev = False

        # Don't send tensor downstream if on last stage.
        if parallel_state.is_pipeline_last_stage():
            output_tensor = None

        # Send and receive tensors as appropriate (send tensors computed
        # in this iteration; receive tensors for next iteration).
        if not config.overlap_p2p_comm:
            if k == (num_warmup_microbatches - 1) and not forward_only and \
                    not all_warmup_microbatches:
                input_tensor_grad = None
                recv_next = True
                if parallel_state.is_pipeline_last_stage(ignore_virtual=True):
                    recv_next = False
                input_tensor, output_tensor_grad = \
                    p2p_communication.send_forward_backward_recv_forward_backward(
                        output_tensor, input_tensor_grad,
                        recv_prev=recv_prev, recv_next=recv_next,
                        tensor_shape=tensor_shape, config=config)
                output_tensor_grads[num_model_chunks-1].append(output_tensor_grad)
            else:
                input_tensor = \
                    p2p_communication.send_forward_recv_forward(
                        output_tensor, recv_prev=recv_prev,
                        tensor_shape=tensor_shape,
                        config=config)
            input_tensors[next_forward_model_chunk_id].append(input_tensor)
        else:
            input_tensor, fwd_wait_handles = \
                p2p_communication.send_forward_recv_forward(
                    output_tensor, recv_prev=recv_prev,
                    tensor_shape=tensor_shape, config=config,
                    overlap_p2p_comm=True)

            if k == (num_warmup_microbatches - 1) and not forward_only and \
                    not all_warmup_microbatches:
                input_tensor_grad = None
                recv_next = True
                if parallel_state.is_pipeline_last_stage(ignore_virtual=True):
                    recv_next = False

                output_tensor_grad, bwd_wait_handles = p2p_communication.send_backward_recv_backward(
                    input_tensor_grad, recv_next=recv_next,
                    tensor_shape=tensor_shape,
                    config=config,
                    overlap_p2p_comm=True)

                output_tensor_grads[num_model_chunks-1].append(output_tensor_grad)
            input_tensors[next_forward_model_chunk_id].append(input_tensor)

        deallocate_output_tensor(output_tensor, config.deallocate_pipeline_outputs)

    # Run 1F1B in steady state.
    for k in range(num_microbatches_remaining):
        # Forward pass.
        forward_k = k + num_warmup_microbatches

        # Decide to checkpoint all layers' activations of the current micro-batch
        if max_outstanding_backprops is not None:
            checkpoint_activations_microbatch = (
                forward_k % max_outstanding_backprops >= \
                config.num_microbatches_with_partial_activation_checkpoints
            )
        else:
            checkpoint_activations_microbatch = None

        if config.overlap_p2p_comm:
            if fwd_wait_handles is not None:
                for req in fwd_wait_handles:
                    req.wait()

            deallocate_output_tensor(output_tensor, config.deallocate_pipeline_outputs)

            output_tensor = forward_step_helper(forward_k, checkpoint_activations_microbatch)

            # Determine if current stage has anything to send in either direction,
            # otherwise set tensor to None.
            forward_model_chunk_id = get_model_chunk_id(forward_k, forward=True)
            parallel_state.set_virtual_pipeline_model_parallel_rank(forward_model_chunk_id)

            # Last virtual stage no activation tensor to send
            if parallel_state.is_pipeline_last_stage():
                output_tensor = None

            # Determine if peers are sending, and where in data structure to put
            # received tensors.
            recv_prev = True
            if parallel_state.is_pipeline_first_stage(ignore_virtual=True):
                # First stage is ahead of last stage by (pipeline_parallel_size - 1).
                next_forward_model_chunk_id = get_model_chunk_id(
                    forward_k - (pipeline_parallel_size - 1), forward=True)
                if next_forward_model_chunk_id == (num_model_chunks - 1):
                    recv_prev = False
                next_forward_model_chunk_id += 1
            else:
                next_forward_model_chunk_id = get_model_chunk_id(forward_k + 1,
                                                                forward=True)

            # If last iteration, don't receive; we already received one extra
            # before the start of the for loop.
            if k == (num_microbatches_remaining - 1):
                recv_prev = False

            # Send activation tensor to the next stage and receive activation tensor from the
            # previous stage
            input_tensor, fwd_wait_handles = \
                p2p_communication.send_forward_recv_forward(
                    output_tensor, recv_prev=recv_prev,
                    tensor_shape=tensor_shape,
                    dtype=dtype,
                    batch_p2p_comm=batch_p2p_comm,
                    timers=timers,
                    overlap_p2p_comm=True)
            # assert fwd_wait_handles is not None

            if bwd_wait_handles is not None:
                for req in bwd_wait_handles:
                    req.wait()

            # Backward pass.
            backward_k = k
            input_tensor_grad = backward_step_helper(backward_k)

            backward_model_chunk_id = get_model_chunk_id(backward_k, forward=False)
            parallel_state.set_virtual_pipeline_model_parallel_rank(backward_model_chunk_id)

            # First virtual stage no activation gradient tensor to send
            if parallel_state.is_pipeline_first_stage():
                input_tensor_grad = None

            # Determine if the current virtual stage has an activation gradient tensor to receive
            recv_next = True
            if parallel_state.is_pipeline_last_stage(ignore_virtual=True):
                # Last stage is ahead of first stage by (pipeline_parallel_size - 1).
                next_backward_model_chunk_id = get_model_chunk_id(
                    backward_k - (pipeline_parallel_size - 1), forward=False
                )
                if next_backward_model_chunk_id == 0:
                    recv_next = False
                next_backward_model_chunk_id -= 1
            else:
                next_backward_model_chunk_id = get_model_chunk_id(
                    backward_k + 1, forward=False
                )

            output_tensor_grad, bwd_wait_handles = p2p_communication.send_backward_recv_backward(
                input_tensor_grad, recv_next=recv_next,
                tensor_shape=tensor_shape,
                config=config,
                overlap_p2p_comm=True)

        else: # no p2p overlap
            output_tensor = forward_step_helper(forward_k, checkpoint_activations_microbatch)

            # Backward pass.
            backward_k = k
            input_tensor_grad = backward_step_helper(backward_k)

            # Send output_tensor and input_tensor_grad, receive input_tensor
            # and output_tensor_grad.

            # Determine if current stage has anything to send in either direction,
            # otherwise set tensor to None.
            forward_model_chunk_id = get_model_chunk_id(forward_k, forward=True)
            parallel_state.set_virtual_pipeline_model_parallel_rank(forward_model_chunk_id)
            if parallel_state.is_pipeline_last_stage():
                output_tensor = None

            backward_model_chunk_id = get_model_chunk_id(backward_k, forward=False)
            parallel_state.set_virtual_pipeline_model_parallel_rank(backward_model_chunk_id)
            if parallel_state.is_pipeline_first_stage():
                input_tensor_grad = None

            # Determine if peers are sending, and where in data structure to put
            # received tensors.
            recv_prev = True
            if parallel_state.is_pipeline_first_stage(ignore_virtual=True):
                # First stage is ahead of last stage by (pipeline_parallel_size - 1).
                next_forward_model_chunk_id = get_model_chunk_id(
                    forward_k - (pipeline_parallel_size - 1), forward=True)
                if next_forward_model_chunk_id == (num_model_chunks - 1):
                    recv_prev = False
                next_forward_model_chunk_id += 1
            else:
                next_forward_model_chunk_id = get_model_chunk_id(forward_k + 1,
                                                                 forward=True)

            recv_next = True
            if parallel_state.is_pipeline_last_stage(ignore_virtual=True):
                # Last stage is ahead of first stage by (pipeline_parallel_size - 1).
                next_backward_model_chunk_id = get_model_chunk_id(
                    backward_k - (pipeline_parallel_size - 1), forward=False)
                if next_backward_model_chunk_id == 0:
                    recv_next = False
                next_backward_model_chunk_id -= 1
            else:
                next_backward_model_chunk_id = get_model_chunk_id(backward_k + 1,
                                                                  forward=False)

            # If last iteration, don't receive; we already received one extra
            # before the start of the for loop.
            if k == (num_microbatches_remaining - 1):
                recv_prev = False

            # Communicate tensors.
            input_tensor, output_tensor_grad = \
                p2p_communication.send_forward_backward_recv_forward_backward(
                    output_tensor, input_tensor_grad,
                    recv_prev=recv_prev, recv_next=recv_next,
                    tensor_shape=tensor_shape, config=config)
            deallocate_output_tensor(output_tensor, config.deallocate_pipeline_outputs)

        # Put input_tensor and output_tensor_grad in data structures in the
        # right location.
        if recv_prev:
            input_tensors[next_forward_model_chunk_id].append(input_tensor)
        if recv_next:
            output_tensor_grads[next_backward_model_chunk_id].append(
                output_tensor_grad)

    deallocate_output_tensor(output_tensor, config.deallocate_pipeline_outputs)

    # Run cooldown backward passes (flush out pipeline).
    if not forward_only:
        if config.overlap_p2p_comm and bwd_wait_handles is not None:
            for wait_handle in bwd_wait_handles:
                wait_handle.wait()

        if all_warmup_microbatches:
            output_tensor_grads[num_model_chunks-1].append(
                p2p_communication.recv_backward(tensor_shape, config=config))
        for k in range(num_microbatches_remaining, total_num_microbatches):
            input_tensor_grad = backward_step_helper(k)
            next_backward_model_chunk_id = get_model_chunk_id(k+1, forward=False)
            recv_next = True
            if parallel_state.is_pipeline_last_stage(ignore_virtual=True):
                if next_backward_model_chunk_id == (num_model_chunks - 1):
                    recv_next = False
            if k == (total_num_microbatches - 1):
                recv_next = False
            output_tensor_grads[next_backward_model_chunk_id].append(
                p2p_communication.send_backward_recv_backward(
                    input_tensor_grad, recv_next=recv_next,
                    tensor_shape=tensor_shape, config=config))

    # Launch any remaining grad reductions
    enable_grad_sync()
    if config.grad_sync_func is not None:
        params = []
        for model_chunk_id in range(num_model_chunks):
            if model_chunk_id not in synchronized_model_chunks:
                params.extend(model[model_chunk_id].parameters())
                synchronized_model_chunks.add(model_chunk_id)
        if params:
            config.grad_sync_func(params)

    return forward_data_store

def get_tensor_shapes(*,
                      rank: int,
                      model_type: ModelType,
                      seq_length: int,
                      micro_batch_size: int,
                      decoder_seq_length: int,
                      config):
    # Determine right tensor sizes (based on position of rank with respect to split
    # rank) and model size.
    # Send two tensors if model is T5 and rank is in decoder stage:
    #     first tensor is decoder (pre-transpose),
    #     second tensor is encoder (post-transpose).
    # If model is T5 and rank is at the boundary:
    #     send one tensor (post-transpose from encoder).
    # Otherwise, send one tensor (pre-transpose).
    tensor_shapes = []

    if config.sequence_parallel:
        seq_length = seq_length // parallel_state.get_tensor_model_parallel_world_size()
        decoder_seq_length = decoder_seq_length // parallel_state.get_tensor_model_parallel_world_size()

    if model_type == ModelType.encoder_and_decoder:
        if parallel_state.is_pipeline_stage_before_split(rank):
            tensor_shapes.append((seq_length, micro_batch_size, config.hidden_size))
        else:
            tensor_shapes.append((decoder_seq_length, micro_batch_size, config.hidden_size))
            tensor_shapes.append((seq_length, micro_batch_size, config.hidden_size))
    else:
        tensor_shapes.append((seq_length, micro_batch_size, config.hidden_size))
    return tensor_shapes



def recv_forward(tensor_shapes, config):
    input_tensors = []
    for tensor_shape in tensor_shapes:
        if tensor_shape is None:
            input_tensors.append(None)
        else:
            input_tensors.append(p2p_communication.recv_forward(tensor_shape, config))
    return input_tensors


def recv_backward(tensor_shapes, config):
    output_tensor_grads = []
    for tensor_shape in tensor_shapes:
        if tensor_shape is None:
            output_tensor_grads.append(None)
        else:
            output_tensor_grads.append(p2p_communication.recv_backward(tensor_shape, config))
    return output_tensor_grads


def send_forward(output_tensors, tensor_shapes, config):
    if not isinstance(output_tensors, list):
        output_tensors = [output_tensors]
    for (output_tensor, tensor_shape) in zip(output_tensors, tensor_shapes):
        if tensor_shape is None:
            continue
        p2p_communication.send_forward(output_tensor, config)


def send_backward(input_tensor_grads, tensor_shapes, config):
    if not isinstance(input_tensor_grads, list):
        input_tensor_grads = [input_tensor_grads]
    for (input_tensor_grad, tensor_shape) in zip(input_tensor_grads, tensor_shapes):
        if tensor_shape is None:
            continue
        p2p_communication.send_backward(input_tensor_grad, config)


def send_forward_recv_backward(output_tensors, tensor_shapes, config):
    if not isinstance(output_tensors, list):
        output_tensors = [output_tensors]
    output_tensor_grads = []
    for (output_tensor, tensor_shape) in zip(output_tensors, tensor_shapes):
        if tensor_shape is None:
            output_tensor_grads.append(None)
            continue
        output_tensor_grad = p2p_communication.send_forward_recv_backward(
                output_tensor, tensor_shape, config)
        output_tensor_grads.append(output_tensor_grad)
    return output_tensor_grads


def send_backward_recv_forward(input_tensor_grads, tensor_shapes, config):
    if not isinstance(input_tensor_grads, list):
        input_tensor_grads = [input_tensor_grads]
    input_tensors = []
    for (input_tensor_grad, tensor_shape) in zip(input_tensor_grads, tensor_shapes):
        if tensor_shape is None:
            input_tensors.append(None)
            continue
        input_tensor = p2p_communication.send_backward_recv_forward(
                input_tensor_grad, tensor_shape, config)
        input_tensors.append(input_tensor)
    return input_tensors


def forward_backward_pipelining_without_interleaving(*,
                                                     forward_step_func,
                                                     data_iterator: Union[Iterator, List[Iterator]],
                                                     model: Union[torch.nn.Module, List[torch.nn.Module]],
                                                     num_microbatches: int,
                                                     seq_length: int,
                                                     micro_batch_size: int,
                                                     decoder_seq_length: int = None,
                                                     forward_only: bool = False,
                                                     collect_non_loss_data: bool = False,
                                                     ):
    """Run non-interleaved 1F1B schedule, with communication between pipeline
    stages.

    Returns dictionary with losses if the last stage, empty dict otherwise."""

    if isinstance(model, list):
        assert len(model) == 1, \
            "non-interleaved pipeline parallelism does not support model chunking"
        model = model[0]
    if isinstance(data_iterator, list):
        assert len(data_iterator) == 1, \
            "non-pipeline-parallel schedule does not support model chunking"
        data_iterator = data_iterator[0]

    config = get_model_config(model)
    if config.overlap_p2p_comm:
        raise ValueError("Non-interleaved pipeline parallelism does not support overlapping p2p communication")

    # Disable async grad reductions
    no_sync_func = config.no_sync_func
    if no_sync_func is None and isinstance(model, torchDDP):
        no_sync_func = model.no_sync
    if no_sync_func is None:
        no_sync_func = contextlib.nullcontext
    no_sync_context = None
    def disable_grad_sync():
        """Disable asynchronous grad reductions"""
        nonlocal no_sync_context
        if no_sync_context is None:
            no_sync_context = no_sync_func()
            no_sync_context.__enter__()
    def enable_grad_sync():
        """Enable asynchronous grad reductions"""
        nonlocal no_sync_context
        if no_sync_context is not None:
            no_sync_context.__exit__(None, None, None)
            no_sync_context = None
    disable_grad_sync()

    # Compute number of warmup microbatches.
    num_warmup_microbatches = \
        (parallel_state.get_pipeline_model_parallel_world_size() -
         parallel_state.get_pipeline_model_parallel_rank() - 1)
    num_warmup_microbatches = min(
        num_warmup_microbatches,
        num_microbatches)
    num_microbatches_remaining = \
        num_microbatches - num_warmup_microbatches

    # Checkpoint the activations of partial Transformer layers in a number of micro-batches
    # within the maximum outstanding micro-batch backpropagations.
    # Micro-batches with the ids less than 'num_microbatches_with_partial_activation_checkpoints'
    # checkpoint partial Transformer layers (or skip checkpointing) and
    # the rest of micro-batches within a window of micro-batches checkpoint
    # all Transformer layers. The window of micro-batches is set by the maximum
    # outstanding backpropagations and becomes smaller at later pipeline stages.
    # Please refer the appendix C in https://arxiv.org/pdf/2205.05198.pdf
    max_outstanding_backprops = None
    if config.num_microbatches_with_partial_activation_checkpoints is not None:
        max_outstanding_backprops = num_warmup_microbatches + 1

    model_type = get_model_type(model)

    rank = parallel_state.get_pipeline_model_parallel_rank()
    recv_tensor_shapes = get_tensor_shapes(rank=rank-1,
                                           model_type=model_type,
                                           seq_length=seq_length,
                                           micro_batch_size=micro_batch_size,
                                           decoder_seq_length=decoder_seq_length,
                                           config=config)
    send_tensor_shapes = get_tensor_shapes(rank=rank,
                                           model_type=model_type,
                                           seq_length=seq_length,
                                           micro_batch_size=micro_batch_size,
                                           decoder_seq_length=decoder_seq_length,
                                           config=config)

    # Input, output tensors only need to be saved when doing backward passes
    input_tensors = None
    output_tensors = None
    if not forward_only:
        input_tensors = []
        output_tensors = []
    forward_data_store = []

    # Run warmup forward passes.
    for i in range(num_warmup_microbatches):
        # Decide to checkpoint all layers' activations of the current micro-batch
        if max_outstanding_backprops is not None:
            checkpoint_activations_microbatch = (
                i % max_outstanding_backprops >= config.num_microbatches_with_partial_activation_checkpoints
            )
        else:
            checkpoint_activations_microbatch = None

        input_tensor = recv_forward(recv_tensor_shapes, config)
        output_tensor = forward_step(forward_step_func, data_iterator, model, num_microbatches,
                                     input_tensor, forward_data_store, config, collect_non_loss_data,
                                     checkpoint_activations_microbatch)
        send_forward(output_tensor, send_tensor_shapes, config)

        if not forward_only:
            input_tensors.append(input_tensor)
            output_tensors.append(output_tensor)
            deallocate_output_tensor(output_tensor[0], config.deallocate_pipeline_outputs)

    # Before running 1F1B, need to receive first forward tensor.
    # If all microbatches are run in warmup / cooldown phase, then no need to
    # receive this tensor here.
    if num_microbatches_remaining > 0:
        input_tensor = recv_forward(recv_tensor_shapes, config)

    # Run 1F1B in steady state.
    for i in range(num_microbatches_remaining):
        last_iteration = (i == (num_microbatches_remaining - 1))

        # Decide to checkpoint all layers' activations of the current micro-batch
        if max_outstanding_backprops is not None:
            checkpoint_activations_microbatch = (
                ((i+num_warmup_microbatches) % max_outstanding_backprops) >= \
                config.num_microbatches_with_partial_activation_checkpoints
            )
        else:
            checkpoint_activations_microbatch = None

        output_tensor = forward_step(forward_step_func, data_iterator, model, num_microbatches,
                                     input_tensor, forward_data_store, config, collect_non_loss_data,
                                     checkpoint_activations_microbatch)

        if forward_only:
            send_forward(output_tensor, send_tensor_shapes, config)

            if not last_iteration:
                input_tensor = recv_forward(recv_tensor_shapes, config)

        else:
            output_tensor_grad = \
                send_forward_recv_backward(output_tensor, send_tensor_shapes, config)

            # Add input_tensor and output_tensor to end of list.
            input_tensors.append(input_tensor)
            output_tensors.append(output_tensor)
            deallocate_output_tensor(output_tensor[0], config.deallocate_pipeline_outputs)

            # Pop input_tensor and output_tensor from the start of the list for
            # the backward pass.
            input_tensor = input_tensors.pop(0)
            output_tensor = output_tensors.pop(0)

            input_tensor_grad = \
                backward_step(input_tensor, output_tensor, output_tensor_grad, model_type, config)

            if last_iteration:
                input_tensor = None
                send_backward(input_tensor_grad, recv_tensor_shapes, config)
            else:
                input_tensor = \
                    send_backward_recv_forward(input_tensor_grad, recv_tensor_shapes, config)

    # Run cooldown backward passes.
    if not forward_only:
        for i in range(num_warmup_microbatches):

            # Enable async grad reduction in the last backward pass
            # Note: If grad sync function is provided, only enable
            # async grad reduction in first pipeline stage. Other
            # pipeline stages do grad reduction during pipeline
            # bubble.
            if i == num_warmup_microbatches-1:
                if config.grad_sync_func is None or rank == 0:
                    enable_grad_sync()

            input_tensor = input_tensors.pop(0)
            output_tensor = output_tensors.pop(0)

            output_tensor_grad = recv_backward(send_tensor_shapes, config)

            input_tensor_grad = \
                backward_step(input_tensor, output_tensor, output_tensor_grad, model_type, config)

            send_backward(input_tensor_grad, recv_tensor_shapes, config)

    # Launch any remaining grad reductions
    if no_sync_context is not None:
        enable_grad_sync()
        if config.grad_sync_func is not None:
            config.grad_sync_func(model.parameters())

    return forward_data_store<|MERGE_RESOLUTION|>--- conflicted
+++ resolved
@@ -250,13 +250,8 @@
         output_tensor_grad = [output_tensor_grad]
 
     # Backward pass.
-<<<<<<< HEAD
     if output_tensor_grad[0] is None and config.grad_scale_func is not None:
-        output_tensor = config.grad_scale_func(output_tensor[0])
-=======
-    if output_tensor_grad[0] is None and grad_scaler is not None:
-        output_tensor[0] = grad_scaler(output_tensor[0])
->>>>>>> 964e1a85
+        output_tensor[0] = config.grad_scale_func(output_tensor[0])
 
     if config.deallocate_pipeline_outputs:
         custom_backward(output_tensor[0], output_tensor_grad[0])
