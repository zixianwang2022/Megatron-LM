# Copyright (c) 2023, NVIDIA CORPORATION. All rights reserved.

from typing import Literal, Optional

from torch import Tensor

import os
import time 
import torch
from megatron.training import get_args
from megatron.core import InferenceParams, tensor_parallel
from megatron.core.config_logger import has_config_logger_enabled, log_config_to_disk
from megatron.core.models.common.embeddings.language_model_embedding import LanguageModelEmbedding
from megatron.core.models.common.embeddings.rotary_pos_embedding import RotaryEmbedding
from megatron.core.models.common.language_module.language_module import LanguageModule
from megatron.core.transformer.enums import ModelType
from megatron.core.transformer.spec_utils import ModuleSpec, build_module
from megatron.core.transformer.transformer_config import TransformerConfig


PATTERN = [int(os.getenv ('SOUP_DOC_SEP_TOKEN_ID'))]


class MambaModel(LanguageModule):
    """Mamba language model.

    Args:
        config (TransformerConfig): Transformer config
        mamba_stack_spec (ModuleSpec): Specifies the modules to use for the various layer types
        vocab_size (int): Vocabulary size
        max_sequence_length (int): maximum size of sequence. This is used for positional embedding
        pre_process (bool, optional): Include embedding layer (used with pipeline parallelism). Defaults to True.
        mamba_ssm_ngroups (int, optional): Specifies the number of groups to use. The default value is 8, as in the NVIDIA Mamba2 (pure and hybrid) 8b. However, in the original Mamba2 paper, the checkpoints use a setting of 1. Defaults to 8.
        hybrid_attention_ratio (float, optional): The target ratio of attention layers to total layers
        hybrid_mlp_ratio (float, optional): The target ratio of mlp layers to total layers
        hybrid_override_pattern (str, optional): The hybrid layer pattern to override with
        post_process (bool, optional): Include an output layer (used with pipeline parallelism). Defaults to True.
        fp16_lm_cross_entropy (bool, optional): Defaults to False.
        parallel_output (bool, optional): Do not gather the outputs, keep them split across tensor parallel ranks. Defaults to True.
        share_embeddings_and_output_weights (bool, optional): When True, input embeddings and output logit weights are shared. Defaults to False.
        position_embedding_type (Literal[learned_absolute,rope,none], optional):  Position embedding type. Defaults to 'none'.
        rotary_percent (float, optional): Percent of rotary dimension to use for rotary position embeddings. Ignored unless position_embedding_type is 'rope'. Defaults to 1.0.
        rotary_base (int, optional): Base period for rotary position embeddings. Ignored unless position_embedding_type is 'rope'. Defaults to 10000.
        seq_len_interpolation_factor (Optional[float], optional): scale of linearly interpolating RoPE for longer sequences. The value must be a float larger than 1.0. Defaults to None.
    """

    def __init__(
        self,
        config: TransformerConfig,
        mamba_stack_spec: ModuleSpec,
        vocab_size: int,
        max_sequence_length: int,
        mamba_ssm_ngroups: int = 8,
        pre_process: bool = True,
        hybrid_attention_ratio: float = 0.0,
        hybrid_mlp_ratio: float = 0.0,
        hybrid_override_pattern: str = None,
        post_process: bool = True,
        fp16_lm_cross_entropy: bool = False,
        parallel_output: bool = True,
        share_embeddings_and_output_weights: bool = False,
        # Mamba with no attention has no need for position embeddings, so none is default
        position_embedding_type: Literal['learned_absolute', 'rope', 'none'] = 'none',
        rotary_percent: float = 1.0,
        rotary_base: int = 10000,
        seq_len_interpolation_factor: Optional[float] = None,
    ) -> None:
        super().__init__(config=config)

        if has_config_logger_enabled(config):
            log_config_to_disk(config, locals(), prefix=type(self).__name__)

        self.mamba_stack_spec: ModuleSpec = mamba_stack_spec
        self.vocab_size = vocab_size
        self.max_sequence_length = max_sequence_length
        self.mamba_ssm_ngroups = mamba_ssm_ngroups
        self.pre_process = pre_process
        self.hybrid_attention_ratio = hybrid_attention_ratio
        self.hybrid_mlp_ratio = hybrid_mlp_ratio
        self.hybrid_override_pattern = hybrid_override_pattern
        self.post_process = post_process
        self.fp16_lm_cross_entropy = fp16_lm_cross_entropy
        self.parallel_output = parallel_output
        self.share_embeddings_and_output_weights = share_embeddings_and_output_weights
        self.position_embedding_type = position_embedding_type
        
        self.all_layers_states_dict = {}
        
        # megatron core pipelining currently depends on model type
        # TODO: remove this dependency ?
        self.model_type = ModelType.encoder_or_decoder

        if self.pre_process:
            self.embedding = LanguageModelEmbedding(
                config=self.config,
                vocab_size=self.vocab_size,
                max_sequence_length=self.max_sequence_length,
                position_embedding_type=position_embedding_type,
            )

        if self.position_embedding_type == 'rope':
            self.rotary_pos_emb = RotaryEmbedding(
                kv_channels=self.config.kv_channels,
                rotary_percent=rotary_percent,
                seq_len_interpolation_factor=seq_len_interpolation_factor,
                rotary_base=rotary_base,
                use_cpu_initialization=self.config.use_cpu_initialization,
            )

        self.decoder = build_module(
            mamba_stack_spec,
            self.config,
            mamba_ssm_ngroups=self.mamba_ssm_ngroups,
            pre_process=self.pre_process,
            hybrid_attention_ratio=self.hybrid_attention_ratio,
            hybrid_mlp_ratio=self.hybrid_mlp_ratio,
            hybrid_override_pattern=self.hybrid_override_pattern,
            post_process=self.post_process,
            dtype=config.params_dtype,
        )

        # Output
        if post_process:
            self.output_layer = tensor_parallel.ColumnParallelLinear(
                config.hidden_size,
                self.vocab_size,
                config=config,
                init_method=config.init_method,
                bias=False,
                skip_bias_add=False,
                gather_output=not self.parallel_output,
                skip_weight_param_allocation=self.pre_process
                and self.share_embeddings_and_output_weights,
            )

        if self.pre_process or self.post_process:
            self.setup_embeddings_and_output_layer()
            
            
        # Zixian: Nov 2: Initialize total gradient norm accumulator
        self.total_grad_norm = 0.0
        # Register hooks on all parameters
        # self._register_param_hooks()
            

    def set_input_tensor(self, input_tensor: Tensor) -> None:
        """Sets input tensor to the model.

        See megatron.model.transformer.set_input_tensor()

        Args:
            input_tensor (Tensor): Sets the input tensor for the model.
        """
        # This is usually handled in schedules.py but some inference code still
        # gives us non-lists or None
        if not isinstance(input_tensor, list):
            input_tensor = [input_tensor]

        assert len(input_tensor) == 1, 'input_tensor should only be length 1 for gpt/bert'
        self.decoder.set_input_tensor(input_tensor[0])
        
        
        
    def soup_states_origin (self, states_dict): 
        """
        soup_states

        Args:
            states_dict (Dict):     {1: {'conv_state': [batch, ...]}
                                        {'ssm_state' : [batch, ...]}
                                     2: {'conv_state': [batch, ...]}
                                        {'ssm_state' : [batch, ...]}
                                     3: ...}

        Returns:
            states_dict (Dict):     {1: {'conv_state': [1, ...]}
                                        {'ssm_state' : [1, ...]}
                                     2: {'conv_state': [1, ...]}
                                        {'ssm_state' : [1, ...]}
                                     3: ...}
        """
        
        output_state_whole = {}
        
        for layer_id, states in states_dict.items():
            summed_states = {}
            
            # Soup by average 
            soupped_conv = torch.mean(states['conv_state'], dim=0, keepdim=True)  # Shape: [1, ...]
            soupped_ssm = torch.mean(states['ssm_state'], dim=0, keepdim=True)  # Shape: [1, ...]
            
            
            # # Zixian: Oct 30: Debug to test if states are soupped correctly
            # if (layer_id == 4): 
            #     # Zixian: Oct 30: Verified that soupped states are the sames
                
            #     print (f'DEBUG: mamba_model.py @ soup_states] states["ssm_state"].shape: \n{states["ssm_state"].shape}')
            #     print (f'DEBUG: mamba_model.py @ soup_states] soupped_ssm.shape: \n{soupped_ssm.shape}')
            #     # print (f'DEBUG: mamba_model.py @ soup_states] states["ssm_state"][1]: \n{states["ssm_state"][1]}')
            #     print (f'DEBUG: mamba_model.py @ soup_states] states["ssm_state"][0] + states["ssm_state"][1]: \n{(states["ssm_state"][0] + states["ssm_state"][1]) / 2}')
            #     print (f'DEBUG: mamba_model.py @ soup_states] soupped_conv[0]: \n{soupped_ssm[0]}')
                
            #     print (f'DEBUG: mamba_model.py @ soup_states] states["conv_state"].shape: \n{states["conv_state"].shape}')
            #     print (f'DEBUG: mamba_model.py @ soup_states] soupped_conv.shape: \n{soupped_conv.shape}')
            #     # print (f'DEBUG: mamba_model.py @ soup_states] states["conv_state"][1]: \n{states["conv_state"][1]}')
            #     print (f'DEBUG: mamba_model.py @ soup_states] states["conv_state"][0] + states["conv_state"][1]: \n{(states["conv_state"][0] + states["conv_state"][1]) /2}')
            #     print (f'DEBUG: mamba_model.py @ soup_states] soupped_conv[0]: \n{soupped_conv[0]}')
                
                
            
            # Store to a new dict 
            summed_states['conv_state'] = soupped_conv
            summed_states['ssm_state'] = soupped_ssm
            
            # Store for each layer 
            output_state_whole[layer_id] = summed_states
            
        return output_state_whole
    
    
    
    
    def split_doc_batch(self, input_ids_batch: Tensor) -> Tensor:
        """
        Splits the input_ids tensor into document chunks based on a specific pattern.
        Each chunk is padded to seqlen with the padding token `3`.
        
        Parameters:
        - input_ids_batch (torch.Tensor): A tensor of shape (1, seqlen) on a specific device.
        
        Returns:
        - document_batch (torch.Tensor): A tensor containing the document padded chunks of shape (num_segments, seqlen).
        """
        # Define the pattern to split on
        pattern = torch.tensor(PATTERN, device=input_ids_batch.device)
        pattern_length = pattern.size(0)
        seqlen = input_ids_batch.size(1)
        padding_token = 3

        # Create sliding windows of size equal to the pattern length
        windows = input_ids_batch.unfold(1, pattern_length, 1)  # Shape: [1, seqlen - pattern_length + 1, pattern_length]

        # Check where the pattern matches
        matches = (windows == pattern).all(dim=2)  # Shape: [1, seqlen - pattern_length + 1]

        # Find the starting indices of the pattern
        match_indices = torch.nonzero(matches, as_tuple=False)[:, 1]  # Shape: [num_matches]

        # Initialize variables to store split points
        split_points = []
        previous_end = 0

        # Iterate over each match to determine split points
        for match_idx in match_indices:
            # Extract the segment before the current pattern
            segment = input_ids_batch[:, previous_end:match_idx]
            if segment.size(1) > 0:
                split_points.append(segment.squeeze(0))  # Shape: [L]
            # Update the previous_end to be after the current pattern
            previous_end = match_idx + pattern_length

        # After processing all matches, check if there's a segment after the last pattern
        if previous_end < seqlen:
            segment = input_ids_batch[:, previous_end:]
            if segment.size(1) > 0:
                split_points.append(segment.squeeze(0))  # Shape: [L]

        # If no patterns were found, the entire input is one segment
        if not split_points:
            split_points = [input_ids_batch.squeeze(0)]  # Shape: [seqlen]

        # Pad each segment to the desired seqlen
        padded_segments = []
        for segment in split_points:
            pad_length = seqlen - segment.size(0)
            if pad_length > 0:
                pad = torch.full((pad_length,), padding_token, device=input_ids_batch.device)
                padded = torch.cat((segment, pad), dim=0)  # Shape: [seqlen]
            else:
                padded = segment[:seqlen]  # Truncate if necessary
            padded_segments.append(padded)

        # Stack all padded segments into a single batch tensor
        if padded_segments:
            document_batch = torch.stack(padded_segments, dim=0)  # Shape: [num_segments, seqlen]
        else:
            # If no segments are present, return an empty tensor
            document_batch = torch.empty((0, seqlen), device=input_ids_batch.device)

            
        # Debug
        for i in range (document_batch.shape[0]):
            if i%matches == 0: 
                print (f"[mamba_model.py split_doc_batch] input_ids_batch[0][:300]: {i%matches[i%matches][:300]}")
            print (f"[mamba_model.py split_doc_batch] document_batch[{i}][:100]: {document_batch[i][:100]}")
        
        print (f"[mamba_model.py split_doc_batch] document_batch.shape: {document_batch.shape}") 
        
        return document_batch
    
    
    
        
    def get_doc_qa_pair_vectorized(self, input_ids_batch: Tensor):
        """
        Splits the input_ids tensor into document chunks based on a specific pattern for each batch.
        Each chunk is padded to seqlen with the padding token `3`.

        Parameters:
        - input_ids_batch (torch.Tensor): A tensor of shape (batch_size, seqlen) on a specific device.

        Returns:
        - first_chunks (torch.Tensor): A tensor containing all but the last QA chunks for each batch.
                                    Shape: [batch_size * num_patterns, seqlen]
        - last_chunks (torch.Tensor): A tensor containing the last QA chunk for each batch.
                                    Shape: [batch_size, seqlen]
        """
        batch_size, seqlen = input_ids_batch.size()
        padding_token = 3

        # Define the pattern to split on
        # pattern = torch.tensor([256000], device=input_ids_batch.device)
        pattern = torch.tensor([44354, 251594, 226308, 251621], device=input_ids_batch.device)
        pattern_length = pattern.size(0)

        # Create sliding windows to find pattern matches
        windows = input_ids_batch.unfold(1, pattern_length, 1)  # Shape: [batch_size, seqlen - pattern_length + 1, pattern_length]
        matches = (windows == pattern).all(dim=2)  # Shape: [batch_size, seqlen - pattern_length + 1]

        # Get the match indices for all batches
        match_positions = matches.nonzero(as_tuple=False)  # Shape: [num_matches_total, 2], columns are [batch_idx, position]
        batch_indices = match_positions[:, 0]
        positions = match_positions[:, 1]

        # Initialize segment start positions
        segment_starts = torch.zeros((batch_size, seqlen), dtype=torch.bool, device=input_ids_batch.device)
        segment_starts[batch_indices, positions] = True

        # Compute segment IDs by cumulative sum
        segment_ids = torch.cumsum(segment_starts, dim=1)  # Shape: [batch_size, seqlen]

        # Adjust segment IDs to be unique across batches
        segment_ids += (torch.arange(batch_size, device=input_ids_batch.device).unsqueeze(1) * (segment_ids.max() + 1))

        # Flatten input_ids and segment_ids
        input_ids_flat = input_ids_batch.view(-1)
        segment_ids_flat = segment_ids.view(-1)

        # Sort input_ids_flat by segment_ids_flat
        sorted_indices = segment_ids_flat.argsort()
        sorted_input_ids = input_ids_flat[sorted_indices]
        sorted_segment_ids = segment_ids_flat[sorted_indices]

        # Find segment boundaries
        segment_change = (sorted_segment_ids[1:] != sorted_segment_ids[:-1]).nonzero(as_tuple=False).squeeze(1) + 1
        segment_boundaries = torch.cat([torch.tensor([0], device=input_ids_batch.device), segment_change, torch.tensor([sorted_segment_ids.size(0)], device=input_ids_batch.device)])

        # Split sorted_input_ids into segments
        segments = [sorted_input_ids[segment_boundaries[i]:segment_boundaries[i+1]] for i in range(len(segment_boundaries)-1)]

        # Pad segments to seqlen
        padded_segments = []
        for segment in segments:
            pad_length = seqlen - segment.size(0)
            if pad_length > 0:
                pad = torch.full((pad_length,), padding_token, device=input_ids_batch.device)
                padded_segment = torch.cat((segment, pad), dim=0)
            else:
                padded_segment = segment[:seqlen]
            padded_segments.append(padded_segment)

        # Separate first chunks and last chunks
        first_chunks = padded_segments[:-batch_size]
        last_chunks = padded_segments[-batch_size:]

        # Stack the chunks
        first_chunks_tensor = torch.stack(first_chunks, dim=0)
        last_chunks_tensor = torch.stack(last_chunks, dim=0)
        
        
        # Debug
        # Zixian Nov 5: Verified 
        if input_ids_batch.device == torch.device ("cuda:0"): 
            print (f"[mamba_model.py split_doc_batch] first_chunks_tensor.shape: {first_chunks_tensor.shape}") 
            print (f"[mamba_model.py split_doc_batch] last_chunks_tensor.shape: {last_chunks_tensor.shape}") 
            for i in range (first_chunks_tensor.shape[0]):
                # if i<batch_size and (batch_size != 1): 
                print (f"[mamba_model.py split_doc_batch] input_ids_batch[{int(i//batch_size)}][:400]: {input_ids_batch[int (i//batch_size)][:400]}")
                print (f"[mamba_model.py split_doc_batch] last_chunks_tensor[{int(i//batch_size)}][:150]: {last_chunks_tensor[int(i//batch_size)][:150]}")
                print (f"[mamba_model.py split_doc_batch] first_chunks_tensor[{i}][:150]: {first_chunks_tensor[i][:150]}")
            

        return first_chunks_tensor, last_chunks_tensor
    
    
    
    
    def get_doc_qa_pair (self, input_ids_batch: Tensor) :
        """
        Splits the input_ids tensor into document chunks based on a specific pattern for each batch.
        Each chunk is padded to seqlen with the padding token `3`.

        Parameters:
        - input_ids_batch (torch.Tensor): A tensor of shape (batch_size, seqlen) on a specific device.

        Returns:
        - first_chunks (torch.Tensor): A tensor containing all but the last QA chunks for each batch.
                                    Shape: [batch_size * (num_patterns), seqlen]
        - last_chunks (torch.Tensor): A tensor containing the last QA chunk for each batch.
                                    Shape: [batch_size, seqlen]
        """
        batch_size, seqlen = input_ids_batch.size()
        padding_token = 3

        # Define the pattern to split on
<<<<<<< HEAD
        # pattern = torch.tensor([256000], device=input_ids_batch.device)
        pattern = torch.tensor([44354, 251594, 226308, 251621], device=input_ids_batch.device)
=======
        pattern = torch.tensor(PATTERN, device=input_ids_batch.device)
>>>>>>> ab7b0817
        pattern_length = pattern.size(0)

        # Initialize lists to store all first chunks and last chunks
        all_first_chunks = []
        all_last_chunks = []

        for batch_idx in range(batch_size):
            input_ids = input_ids_batch[batch_idx].unsqueeze(0)  # Shape: [1, seqlen]

            # Create sliding windows of size equal to the pattern length
            windows = input_ids.unfold(1, pattern_length, 1)  # Shape: [1, seqlen - pattern_length + 1, pattern_length]

            # Check where the pattern matches
            matches = (windows == pattern).all(dim=2)  # Shape: [1, seqlen - pattern_length + 1]

            # Find the starting indices of the pattern
            match_indices = torch.nonzero(matches, as_tuple=False)[:, 1]  # Shape: [num_matches]

            # Initialize variables to store split points
            split_points = []
            previous_end = 0

            # Iterate over each match to determine split points
            for match_idx in match_indices:
                # Extract the segment before the current pattern
                segment = input_ids[:, previous_end:match_idx]
                if segment.size(1) > 0:
                    split_points.append(segment.squeeze(0))  # Shape: [L]
                # Update the previous_end to be after the current pattern
                previous_end = match_idx + pattern_length

            # After processing all matches, check if there's a segment after the last pattern
            if previous_end < seqlen:
                segment = input_ids[:, previous_end:]
                if segment.size(1) > 0:
                    split_points.append(segment.squeeze(0))  # Shape: [L]

            # If no patterns were found, the entire input is one segment
            if not split_points:
                split_points = [input_ids.squeeze(0)]  # Shape: [seqlen]

            # Separate all but the last chunk and the last chunk
            first_chunks = split_points[:-1]
            last_chunk = split_points[-1]

            # Pad first_chunks
            for segment in first_chunks:
                pad_length = seqlen - segment.size(0)
                if pad_length > 0:
                    pad = torch.full((pad_length,), padding_token, device=input_ids_batch.device)
                    padded = torch.cat((segment, pad), dim=0)  # Shape: [seqlen]
                else:
                    padded = segment[:seqlen]  # Truncate if necessary
                all_first_chunks.append(padded)

            # Pad last_chunk
            pad_length = seqlen - last_chunk.size(0)
            if pad_length > 0:
                pad = torch.full((pad_length,), padding_token, device=input_ids_batch.device)
                padded_last = torch.cat((last_chunk, pad), dim=0)  # Shape: [seqlen]
            else:
                padded_last = last_chunk[:seqlen]  # Truncate if necessary
            all_last_chunks.append(padded_last)

        # Stack all first_chunks and last_chunks into tensors
        if all_first_chunks:
            first_chunks_tensor = torch.stack(all_first_chunks, dim=0)  # Shape: [batch_size * (num_patterns), seqlen]
        else:
            first_chunks_tensor = torch.empty((0, seqlen), device=input_ids_batch.device)

        if all_last_chunks:
            last_chunks_tensor = torch.stack(all_last_chunks, dim=0)  # Shape: [batch_size, seqlen]
        else:
            last_chunks_tensor = torch.empty((0, seqlen), device=input_ids_batch.device)

        # Debug
        # Zixian Nov 5: Verified 
        # if input_ids_batch.device == torch.device ("cuda:0"): 
        #     print (f"[mamba_model.py split_doc_batch] first_chunks_tensor.shape: {first_chunks_tensor.shape}") 
        #     print (f"[mamba_model.py split_doc_batch] last_chunks_tensor.shape: {last_chunks_tensor.shape}") 
        #     for i in range (first_chunks_tensor.shape[0]):
        #         # if i<batch_size and (batch_size != 1): 
        #         print (f"[mamba_model.py split_doc_batch] input_ids_batch[{int(i//batch_size)}][:400]: {input_ids_batch[int (i//batch_size)][:400]}")
        #         print (f"[mamba_model.py split_doc_batch] last_chunks_tensor[{int(i//batch_size)}][:150]: {last_chunks_tensor[int(i//batch_size)][:150]}")
        #         print (f"[mamba_model.py split_doc_batch] first_chunks_tensor[{i}][:150]: {first_chunks_tensor[i][:150]}")
            
            

        return first_chunks_tensor, last_chunks_tensor
    
    
    
    
    
    def soup_states (self, states_dict, desired_batch_size):
        """
        soup_states with grouped averaging

        Args:
            states_dict (Dict): {
                1: {'conv_state': [batch, ...], 'ssm_state': [batch, ...]},
                2: {'conv_state': [batch, ...], 'ssm_state': [batch, ...]},
                3: ...}
            desired_batch_size (int): The target batch size after averaging.
            
            assert (batch % desired_batch_size == 0, "Must group an integer number of documents' states into 1 states for all batch ")

        Returns:
            states_dict (Dict): {
                1: {'conv_state': [desired_batch_size, ...], 'ssm_state': [desired_batch_size, ...]},
                2: {'conv_state': [desired_batch_size, ...], 'ssm_state': [desired_batch_size, ...]},
                3: ...}
        """
        
        output_state_whole = {}
        
        for layer_id, states in states_dict.items():
            summed_states = {}
            
            # Get original batch size
            original_batch_size = states['conv_state'].size(0)
            
            # Ensure the original batch size is divisible by the desired batch size
            if original_batch_size % desired_batch_size != 0:
                raise ValueError(f"Original batch size ({original_batch_size}) is not divisible by desired batch size ({desired_batch_size}).")
            
            group_size = original_batch_size // desired_batch_size
            
            
            
            # if (layer_id == 5) and (states['conv_state'].device==torch.device("cuda:0")):
            #     print (f'original_batch_size: {original_batch_size}')
            #     print (f'desired_batch_size: {desired_batch_size}')
            #     print (f'group_size: {group_size}')
                
            #     print(f'DEBUG: layer {layer_id}')
            #     print(f'states["conv_state"].shape: {states["conv_state"].shape}')
            #     print(f'states["ssm_state"].shape: {states["ssm_state"].shape}')
            #     print(f'states["conv_state"][0][0]: {states["conv_state"][0]}')
            #     print(f'states["ssm_state"][0][0]: {states["ssm_state"][0]}')
            #     print(f'states["conv_state"][1][0]: {states["conv_state"][1]}')
            #     print(f'states["ssm_state"][1][0]: {states["ssm_state"][1]}')
            #     print(f'states["conv_state"][2][0]: {states["conv_state"][2]}')
            #     print(f'states["ssm_state"][2][0]: {states["ssm_state"][2]}')
            #     print(f'states["conv_state"][3][0]: {states["conv_state"][3]}')
            #     print(f'states["ssm_state"][3][0]: {states["ssm_state"][3]}')
                
            
            # Reshape and average
            # For conv_state
            # Original shape: [N, ...]
            # Reshaped shape: [M, group_size, ...]
            # Averaged shape: [M, ...]
            soupped_conv_a = states['conv_state'].view(desired_batch_size, group_size, *states['conv_state'].shape[1:])
            soupped_conv = torch.mean(soupped_conv_a, dim=1)  # Shape: [M, ...]

            # For ssm_state
            soupped_ssm_a = states['ssm_state'].view(desired_batch_size, group_size, *states['ssm_state'].shape[1:])
            soupped_ssm = torch.mean(soupped_ssm_a, dim=1)  # Shape: [M, ...]

            # Optional: Debugging statements (similar to the original code)
            # if (layer_id == 5) and (states['conv_state'].device==torch.device("cuda:0")):
            #     print(f'DEBUG: layer {layer_id}')
            #     print(f'soupped_conv.shape: {soupped_conv.shape}')
            #     print(f'soupped_ssm.shape: {soupped_ssm.shape}')
            #     print(f'soupped_conv[0][0]: {soupped_conv[0]}')
            #     print(f'soupped_ssm[0][0]: {soupped_ssm[0]}')
            #     print(f'soupped_conv[1][0]: {soupped_conv[1]}')
            #     print(f'soupped_ssm[1][0]: {soupped_ssm[1]}')
                

            # Store to a new dict
            summed_states['conv_state'] = soupped_conv
            summed_states['ssm_state'] = soupped_ssm
            
            # Store for each layer
            output_state_whole[layer_id] = summed_states
            
        return output_state_whole
    
    
    def _register_param_hooks(self):
        """
        Zixian: Nov2: See how much gradient is updated to params 
        
        Register all parameters' hook to calculate all param's gradient 
        """
        for name, param in self.named_parameters():
            if param.requires_grad:
                param.register_hook(self._get_param_hook(name))
                
    def _get_param_hook(self, name):
        """
        The custom hook to register all parameters' gradient to a self.total_grad_norm

        Args:
            name (_type_): Name of the param
        """
        def hook(grad):
            grad_norm = grad.data.norm(2).item()
            self.total_grad_norm += grad_norm ** 2
            
            print(f"Registering model param hook: Gradient norm for {name}: {grad_norm}")
        return hook
    
    def _report_self_total_grad_norm (self, variable_grad, name): 
        # print (f'[mamba_model.py]: ')
        # print (f'[mamba_model.py]: Triggered when calculating gradient with respect to {name}, self.total_grad_norm on device {variable_grad.device}: {self.total_grad_norm}') 
        print (f'[mamba_model.py]: Triggered when calculating gradient with respect to {name}, on device {variable_grad.device}') 

    def forward(
        self,
        input_ids: Tensor,
        position_ids: Tensor,
        attention_mask: Tensor,
        decoder_input: Tensor = None,
        labels: Tensor = None,
        inference_params: InferenceParams = None,
        
        # For retrieving states
        insert_states: bool =False, 
        retrieve_states: bool =False, 
        insert_states_for_training: bool = False, 
        inserted_all_states: Tensor =None, 
    ) -> Tensor:
        """Forward function of the Mamba model. This function passes the input tensors
        through the embedding layer, and then the decoder and finally into the post
        processing layer (optional).

        It either returns the Loss values if labels are given or the final hidden units
        """
        
        # If not the first iteration, print the total gradient norm from the previous backward pass
        if self.total_grad_norm != 0.0:
            total_gradient_norm = self.total_grad_norm ** 0.5
            print(f"Total parameter gradient norm from previous step on device {input_ids.device}:", total_gradient_norm)
        
        # Zixian: Nov 2: Reset the total gradient norm accumulator each step 
        self.total_grad_norm = 0.0
        
        # Reading Global Params for SOUP Training
        soup_train = os.getenv ('SOUP_TRAIN')
        soup_doc_num = int (os.getenv ('SOUP_DOC_NUM'))
        soup_doc_sep_token_id = int (os.getenv ('SOUP_DOC_SEP_TOKEN_ID')) 
        decoder_training_only = os.getenv ('DEC_TRAINING_ONLY')
        
        print (f'[mamba_model.py]: decoder_training_only: {decoder_training_only}')
        
        
        # print (f'[mamba_model.py]: input_ids.shape: {input_ids.shape}')
        print (f'[mamba_model.py]: input_ids[0][:300]: {input_ids[0][:300]}')
        
        batcsize = input_ids.shape[0]
        
        # TODO: Split the batchsize 1 input sequence into #documents batch 
        # Zixian: Oct 30: put everything into 1 then extract the question batch after embedding 
        # document_batch, question_batch = input_ids ()
        if (soup_train): 
            s=time.time()
            documents_batch, qa_batch = self.get_doc_qa_pair (input_ids)
            # documents_batch, qa_batch = self.get_doc_qa_pair_vectorized (input_ids)
            e=time.time()
            
            print (f'[mamba_model.py]: Time to split input docs for batch {batcsize} is: \t {e-s}')
            # raise (RuntimeError, 'manual error')
        
    

        # If decoder_input is provided (not None), then input_ids and position_ids are ignored.
        # Otherwise, apply embedding layer on input_ids and position_ids to get decoder_input.
        # Decoder embedding.
        if decoder_input is not None:
            pass
        elif self.pre_process:
            
            # Zixian: Oct 30: embed both documents_batch and qa_bath
            if (soup_train): 
                decoder_input = self.embedding(input_ids=documents_batch, position_ids=position_ids)
                qa_batch_input = self.embedding(input_ids=qa_batch, position_ids=position_ids)
            else: 
                decoder_input = self.embedding(input_ids=input_ids, position_ids=position_ids)
        else:
            # intermediate stage of pipeline
            # decoder will get hidden_states from encoder.input_tensor
            decoder_input = None
            
            
        print (f'[mamba_model.py]: decoder_input.shape: {decoder_input.shape}')

        rotary_pos_emb = None
        if self.position_embedding_type == 'rope':
            rotary_seq_len = self.rotary_pos_emb.get_rotary_seq_len(
                inference_params, self.decoder, decoder_input, self.config
            )
            rotary_pos_emb = self.rotary_pos_emb(rotary_seq_len)

        # The following assert will currently fail when running inference.
        # Commented out for now.
        # TODO (duncan/rwaleffe): (1) confirm that the externally-generated
        #   attention mask is not needed and is ignored by the model in
        #   inference mode, (2) reduce the size of the externally-generated
        #   attention mask to prevent CPU OOM (as we did for training), (3)
        #   force the attention mask passed to the model in inference mode to
        #   be None, so this assert will succeed.
        # assert attention_mask is None, "The attention mask is ignored and should be set to None"


        if soup_train:
            insert_states = False 
            retrieve_states = True 
            insert_states_for_training = True 
            inserted_all_states = None 
            
        # for name, param in self.named_parameters(): 
        #     print (f'[mamba_model.py]: for name, param in self.named_parameters(): ')
        #     print (f'[mamba_model.py]: name: {name}')
        #     print (f'[mamba_model.py]: param: {param}')
            
        s=time.time()
        if decoder_training_only: 
            with torch.no_grad (): 
            
                # Run decoder.
                # Extract States 
                print (f'[mamba_model.py]: Entering decoder_training_only FIRST forward-pass')
                hidden_states, self.all_layers_states_dict = self.decoder(
                                                                hidden_states=decoder_input,
                                                                attention_mask=attention_mask,
                                                                inference_params=inference_params,
                                                                rotary_pos_emb=rotary_pos_emb,
                                                                
                                                                insert_states=insert_states, 
                                                                retrieve_states=retrieve_states, 
                                                                inserted_all_states=inserted_all_states, 
                                                                insert_states_for_training=insert_states_for_training, 
                                                                # Zixian: Oct 28: Not used in new version of Megatron Mamba
                                                                # **(extra_block_kwargs or {}),
                                                                )
        else:
            # Run decoder.
            # Extract States 
            print (f'[mamba_model.py]: Entering FIRST forward-pass')
            hidden_states, self.all_layers_states_dict = self.decoder(
                                                            hidden_states=decoder_input,
                                                            attention_mask=attention_mask,
                                                            inference_params=inference_params,
                                                            rotary_pos_emb=rotary_pos_emb,
                                                            
                                                            insert_states=insert_states, 
                                                            retrieve_states=retrieve_states, 
                                                            inserted_all_states=inserted_all_states, 
                                                            insert_states_for_training=insert_states_for_training, 
                                                            # Zixian: Oct 28: Not used in new version of Megatron Mamba
                                                            # **(extra_block_kwargs or {}),
                                                            )
            
        print (f'[mamba_model.py]: After FIRST forward-pass')
        
        e=time.time()
        print (f'[mamba_model.py]: Time to inference FIRST FORWARD with batch {batcsize} is: \t {e-s}')
        # try: 
        #     decoder_input.register_hook(lambda grad: self._report_self_total_grad_norm (grad, "decoder_input from FIRST forward"))
        # except:
        #     print (f'[mamba_model.py]: failed to register hook to self.all_layers_states_dict or all_soupped_states. Could be due to evaluation mode.')
        
        # print (f'[mamba_model.py]: all_layers_states_dict[1].keys(): {all_layers_states_dict[1].keys()}')
        # print (f'[mamba_model.py]: all_layers_states_dict[1]["ssm_state"].shape: {all_layers_states_dict[1]["ssm_state"].shape}')
        # print (f'[mamba_model.py]: all_layers_states_dict[1]["ssm_state"][:][0][0]: {all_layers_states_dict[1]["ssm_state"][:][0][0]}')
        
        
        if soup_train: 
            # Soup states 
            
            s=time.time()
            # TODO: 
            all_soupped_states = self.soup_states (self.all_layers_states_dict, desired_batch_size=batcsize)
            
            
            e=time.time()
            print (f'[mamba_model.py]: Time to SOUP STATES with batch {batcsize} is: \t {e-s}')
            
            # raise (RuntimeError, 'manual error')
            # print (f'[mamba_model.py]: qa_batch_input.shape: {decoder_input.shape}')
            # print (f'[mamba_model.py]: split_docs_batched[:-1].shape: {split_docs_batched[:-1].shape}\n')
            # print (f'[mamba_model.py]: qa_batch_input.shape: {qa_batch_input.shape}')
            # print (f'[mamba_model.py]: split_docs_batched[-1:].shape: {split_docs_batched[-1:].shape}')
            
            # print (f'[mamba_model.py]: all_soupped_states[1]["ssm_state"].shape: {all_soupped_states[1]["ssm_state"].shape}')
            
            
            # print (f'[mamba_model.py]: qa_batch_input.shape: {qa_batch_input}')
        
            insert_states = True 
            retrieve_states = False  
            insert_states_for_training = True 
            # inserted_all_states = all_layers_states_dict 
            
            # Before the backward pass, retain gradients for the tensor
            # self.all_layers_states_dict[1]["ssm_state"][0].retain_grad()
            # print (f'[mamba_model.py]: retain_grad()')
            # qa_batch_input.retain_grad() 
            # print (f'[mamba_model.py]: qa_batch_input.retrain_grad() ')
            
            
            
            
            try: 
                # self.all_layers_states_dict[54]["ssm_state"].register_hook(lambda grad: self._report_self_total_grad_norm(grad, 'FIRST forward returned ssm-states at LAYER-54'))
                # all_soupped_states[54]["ssm_state"].register_hook(lambda grad: self._report_self_total_grad_norm(grad, 'SECOND forward inserted all_soupped_states at LAYER-54'))
                
                # self.all_layers_states_dict[55]["ssm_state"].register_hook(lambda grad: self._report_self_total_grad_norm(grad, 'FIRST forward returned ssm-states at LAYER-55'))
                # all_soupped_states[55]["ssm_state"].register_hook(lambda grad: self._report_self_total_grad_norm(grad, 'SECOND forward inserted all_soupped_states at LAYER-55'))
                
                # self.all_layers_states_dict[56]["ssm_state"].register_hook(lambda grad: self._report_self_total_grad_norm(grad, 'FIRST forward returned ssm-states at LAYER-56'))
                # all_soupped_states[56]["ssm_state"].register_hook(lambda grad: self._report_self_total_grad_norm(grad, 'SECOND forward inserted all_soupped_states at LAYER-56'))
                current_device = f"cuda:{hidden_states.device}"
                # self.all_layers_states_dict[54]["ssm_state"].register_hook(lambda grad: print (f'FIRST forward returned ssm-states at LAYER-54 has grad.shape: {grad.shape} \n FIRST-LAYER-54-grad[0]-{current_device}:{grad[0]} \n FIRST-LAYER-54-grad[1]-{current_device}:{grad[1]}'))
                # all_soupped_states[54]["ssm_state"].register_hook(lambda grad: print (f'SECOND forward inserted all_soupped_states at LAYER-54 has grad.shape: {grad.shape} \n SECOND-LAYER-54-grad[0]-{current_device}:{grad[0]}'))
                
                # self.all_layers_states_dict[55]["ssm_state"].register_hook(lambda grad: print (f'FIRST forward returned ssm-states at LAYER-55 has grad.shape: {grad.shape} \n FIRST-LAYER-55-grad[0]-{current_device}:{grad[0]} \n FIRST-LAYER-55-grad[1]-{current_device}:{grad[1]}'))
                # all_soupped_states[55]["ssm_state"].register_hook(lambda grad: print (f'SECOND forward inserted all_soupped_states at LAYER-55 has grad.shape: {grad.shape} \n SECOND-LAYER-55-grad[0]-{current_device}:{grad[0]}'))
                
                # self.all_layers_states_dict[56]["ssm_state"].register_hook(lambda grad: print (f'FIRST forward returned ssm-states at LAYER-56 has grad.shape: {grad.shape} \n FIRST-LAYER-56-grad[0]-{current_device}:{grad[0]} \n FIRST-LAYER-56-grad[1]-{current_device}:{grad[1]}'))
                # all_soupped_states[56]["ssm_state"].register_hook(lambda grad: print (f'SECOND forward inserted all_soupped_states at LAYER-56 has grad.shape: {grad.shape} \n SECOND-LAYER-56-grad[0]-{current_device}:{grad[0]}'))
            except: 
                print (f'[mamba_model.py]: failed to register hook to self.all_layers_states_dict or all_soupped_states. Could be due to evaluation mode.')
            
            # with torch.no_grad (): 
            print (f'[mamba_model.py]: Entering SECOND forward-pass')
            s=time.time()
            hidden_states, all_layers_states_dict_2 = self.decoder(
                                                        # Zixian: Oct 30: Inserting splitted QA embeddings 
                                                        # hidden_states=decoder_input,
                                                        hidden_states=qa_batch_input, 
                                                        
                                                        attention_mask=attention_mask,
                                                        inference_params=inference_params,
                                                        rotary_pos_emb=rotary_pos_emb,
                                                        
                                                        # Insert states params
                                                        insert_states=insert_states, 
                                                        retrieve_states=retrieve_states, 
                                                        
                                                        # Inserting soupped states 
                                                        inserted_all_states=all_soupped_states, 
                                                        
                                                        insert_states_for_training=insert_states_for_training, 
                                                        # Zixian: Oct 28: Not used in new version of Megatron Mamba
                                                        # **(extra_block_kwargs or {}),
                                                        )
            
            print (f'[mamba_model.py]: After SECOND forward-pass')
            
            e=time.time()
            print (f'[mamba_model.py]: Time to inference SECOND FORWARD with batch {batcsize} is: \t {e-s}')
            # try: 
            #     qa_batch_input.register_hook(lambda grad: self._report_self_total_grad_norm(grad, 'qa_batch_input from SECOND forward'))
            # except: 
            #     print (f'[mamba_model.py]: failed to register hook to self.all_layers_states_dict or all_soupped_states. Could be due to evaluation mode.')

            
            
            # print (f'[mamba_model.py]: qa_batch_input.requires_grad: {qa_batch_input.requires_grad}')
            # print (f'[mamba_model.py]: qa_batch_input.grad: {qa_batch_input.grad}')
            
            # print (f'[mamba_model.py]: all_layers_states_dict [1]["ssm_state"][0].requires_grad: {all_layers_states_dict [1]["ssm_state"][0].requires_grad}')
            # print (f'[mamba_model.py]: all_layers_states_dict [1]["ssm_state"][0].grad: {all_layers_states_dict [1]["ssm_state"][0].grad}')
            
            
            
            
            # print (f'[mamba_model.py]: all_layers_states_dict [1]["ssm_state"][0].requires_grad: {self.all_layers_states_dict [1]["ssm_state"][0].requires_grad}')
            # print (f'[mamba_model.py]: all_layers_states_dict [1]["ssm_state"][0].grad: {self.all_layers_states_dict [1]["ssm_state"][0].grad}')

        if not self.post_process:
            return hidden_states

        # logits and loss
        output_weight = None
        if self.share_embeddings_and_output_weights:
            output_weight = self.shared_embedding_or_output_weight()
        logits, _ = self.output_layer(hidden_states, weight=output_weight)

        if labels is None:
            # [s b h] => [b s h]
            return logits.transpose(0, 1).contiguous()

        loss = self.compute_language_model_loss(labels, logits)

        return loss<|MERGE_RESOLUTION|>--- conflicted
+++ resolved
@@ -413,12 +413,7 @@
         padding_token = 3
 
         # Define the pattern to split on
-<<<<<<< HEAD
-        # pattern = torch.tensor([256000], device=input_ids_batch.device)
-        pattern = torch.tensor([44354, 251594, 226308, 251621], device=input_ids_batch.device)
-=======
         pattern = torch.tensor(PATTERN, device=input_ids_batch.device)
->>>>>>> ab7b0817
         pattern_length = pattern.size(0)
 
         # Initialize lists to store all first chunks and last chunks
