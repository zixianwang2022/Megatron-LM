# Copyright (c) 2022, NVIDIA CORPORATION. All rights reserved.

"""Model and data parallel groups."""

import os
from typing import Optional

import torch

from .utils import GlobalMemoryBuffer

# Intra-layer model parallel group that the current rank belongs to.
_TENSOR_MODEL_PARALLEL_GROUP = None
# Inter-layer model parallel group that the current rank belongs to.
_PIPELINE_MODEL_PARALLEL_GROUP = None
# Model parallel group (both intra- and pipeline) that the current rank belongs to.
_MODEL_PARALLEL_GROUP = None
# Embedding group.
_EMBEDDING_GROUP = None
# Position embedding group.
_POSITION_EMBEDDING_GROUP = None
# Data parallel group that the current rank belongs to.
_DATA_PARALLEL_GROUP = None
_DATA_PARALLEL_GROUP_GLOO = None
<<<<<<< HEAD
=======
# FP8 amax reduction group.
_AMAX_REDUCTION_GROUP = None
>>>>>>> a9e50804

_VIRTUAL_PIPELINE_MODEL_PARALLEL_RANK = None
_VIRTUAL_PIPELINE_MODEL_PARALLEL_WORLD_SIZE = None
_PIPELINE_MODEL_PARALLEL_SPLIT_RANK = None

# These values enable us to change the mpu sizes on the fly.
_MPU_TENSOR_MODEL_PARALLEL_WORLD_SIZE = None
_MPU_PIPELINE_MODEL_PARALLEL_WORLD_SIZE = None
_MPU_TENSOR_MODEL_PARALLEL_RANK = None
_MPU_PIPELINE_MODEL_PARALLEL_RANK = None

# A list of ranks that have a copy of the embedding.
_EMBEDDING_GLOBAL_RANKS = None

# A list of ranks that have a copy of the position embedding.
_POSITION_EMBEDDING_GLOBAL_RANKS = None

# A list of global ranks for each pipeline group to ease calculation of the source
# rank when broadcasting from the first or last pipeline stage.
_PIPELINE_GLOBAL_RANKS = None

# A list of global ranks for each data parallel group to ease calculation of the source
# rank when broadcasting weights from src to all other data parallel ranks
_DATA_PARALLEL_GLOBAL_RANKS = None

# Memory buffers to avoid dynamic memory allocation
_GLOBAL_MEMORY_BUFFER = None


def initialize_model_parallel(
    tensor_model_parallel_size: int = 1,
    pipeline_model_parallel_size: int = 1,
    virtual_pipeline_model_parallel_size: Optional[int] = None,
    pipeline_model_parallel_split_rank: Optional[int] = None,
    use_fp8: bool = False,
    use_sharp: bool = False,
) -> None:
    """Initialize model data parallel groups.

    Arguments:
        tensor_model_parallel_size (int, default = 1):
            The number of GPUs to split individual tensors across.

        pipeline_model_parallel_size (int, default = 1):
            The number of tensor parallel GPU groups to split the
            Transformer layers across. For example, if
            tensor_model_parallel_size is 4 and
            pipeline_model_parallel_size is 2, the model will be split
            into 2 groups of 4 GPUs.

        virtual_pipeline_model_parallel_size (int, optional):
            The number of stages that each pipeline group will have,
            interleaving as necessary. If None, no interleaving is
            performed. For example, if tensor_model_parallel_size is 1,
            pipeline_model_parallel_size is 4,
            virtual_pipeline_model_parallel_size is 2, and there are
            16 transformer layers in the model, the model will be
            split into 8 stages with two layers each and each GPU
            would get 2 stages as such (layer number starting with 1):

            GPU 0: [1, 2] [9, 10]
            GPU 1: [3, 4] [11, 12]
            GPU 2: [5, 6] [13, 14]
            GPU 3: [7, 8] [15, 16]

        pipeline_model_parallel_split_rank (int, optional):
            For models with both an encoder and decoder, the rank in
            pipeline to switch between encoder and decoder (i.e. the
            first rank of the decoder). This allows the user to set
            the pipeline parallel size of the encoder and decoder
            independently. For example, if
            pipeline_model_parallel_size is 8 and
            pipeline_model_parallel_split_rank is 3, then ranks 0-2
            will be the encoder and ranks 3-7 will be the decoder.

        use_fp8 (bool, default = False):
            Construct GPU groups needed for FP8 training, namely for
            amax reduction across the product of the data-parallel and
            tensor-parallel groups.

        use_sharp (bool, default = False):
            Set the use of SHARP for the collective communications of
            data-parallel process groups. When `True`, run barrier
            within each data-parallel process group, which specifies
            the SHARP application target groups.

    Let's say we have a total of 16 GPUs denoted by g0 ... g15 and we
    use 2 GPUs to parallelize the model tensor, and 4 GPUs to parallelize
    the model pipeline. The present function will
    create 8 tensor model-parallel groups, 4 pipeline model-parallel groups
    and 8 data-parallel groups as:
        8 data_parallel groups:
            [g0, g2], [g1, g3], [g4, g6], [g5, g7], [g8, g10], [g9, g11], [g12, g14], [g13, g15]
        8 tensor model-parallel groups:
            [g0, g1], [g2, g3], [g4, g5], [g6, g7], [g8, g9], [g10, g11], [g12, g13], [g14, g15]
        4 pipeline model-parallel groups:
            [g0, g4, g8, g12], [g1, g5, g9, g13], [g2, g6, g10, g14], [g3, g7, g11, g15]
    Note that for efficiency, the caller should make sure adjacent ranks
    are on the same DGX box. For example if we are using 2 DGX-1 boxes
    with a total of 16 GPUs, rank 0 to 7 belong to the first box and
    ranks 8 to 15 belong to the second box.

    """
    # Get world size and rank. Ensure some consistencies.
    assert torch.distributed.is_initialized()
    world_size: int = torch.distributed.get_world_size()

    if world_size % (tensor_model_parallel_size * pipeline_model_parallel_size) != 0:
        raise RuntimeError(
            f"world_size ({world_size}) is not divisible by tensor_model_parallel_size "
            f"({tensor_model_parallel_size}) x pipeline_model_parallel_size ({pipeline_model_parallel_size})"
        )

    data_parallel_size: int = world_size // (
        tensor_model_parallel_size * pipeline_model_parallel_size
    )

    num_tensor_model_parallel_groups: int = world_size // tensor_model_parallel_size
    num_pipeline_model_parallel_groups: int = world_size // pipeline_model_parallel_size
    num_data_parallel_groups: int = world_size // data_parallel_size

    if virtual_pipeline_model_parallel_size is not None:
        if not pipeline_model_parallel_size > 2:
            raise RuntimeError(
                "pipeline-model-parallel size should be greater than 2 with interleaved schedule"
            )
        global _VIRTUAL_PIPELINE_MODEL_PARALLEL_RANK
        global _VIRTUAL_PIPELINE_MODEL_PARALLEL_WORLD_SIZE
        _VIRTUAL_PIPELINE_MODEL_PARALLEL_RANK = 0
        _VIRTUAL_PIPELINE_MODEL_PARALLEL_WORLD_SIZE = virtual_pipeline_model_parallel_size

    if pipeline_model_parallel_split_rank is not None:
        global _PIPELINE_MODEL_PARALLEL_SPLIT_RANK
        _PIPELINE_MODEL_PARALLEL_SPLIT_RANK = pipeline_model_parallel_split_rank

    rank = torch.distributed.get_rank()

    # Build the data-parallel groups.
    global _DATA_PARALLEL_GROUP
    global _DATA_PARALLEL_GROUP_GLOO
    global _DATA_PARALLEL_GLOBAL_RANKS
    assert _DATA_PARALLEL_GROUP is None, 'data parallel group is already initialized'
    all_data_parallel_group_ranks = []
    for i in range(pipeline_model_parallel_size):
        start_rank = i * num_pipeline_model_parallel_groups
        end_rank = (i + 1) * num_pipeline_model_parallel_groups
        for j in range(tensor_model_parallel_size):
            ranks = range(start_rank + j, end_rank, tensor_model_parallel_size)
            all_data_parallel_group_ranks.append(list(ranks))
            group = torch.distributed.new_group(ranks)
            group_gloo = torch.distributed.new_group(ranks, backend="gloo")
            if rank in ranks:
                _DATA_PARALLEL_GROUP = group
                _DATA_PARALLEL_GROUP_GLOO = group_gloo
                _DATA_PARALLEL_GLOBAL_RANKS = ranks

    # Apply SHARP to DP process groups
    if use_sharp:
        if rank == 0:
            print(
                "The number of process groups to use SHARP with depends on the type "
                "of the network switch. Nvidia QM1 switch supports SAHRP up to 8 "
                "process groups and QM2 supports up to 256 process groups. We apply "
                "SHARP to the communications of the data-parallel domain. If the "
                "number of data-parallel process groups is larger than the max "
                "process groups that the network switch supports, the communication "
                "will fall back to non-SHARP operators. To enable SHARP, "
                "`#SBATCH_NETWORK=sharp` should be set in the sbatch script."
            )
        torch.distributed.barrier(
            group=get_data_parallel_group(), device_ids=[torch.cuda.current_device()]
        )
        # Set `NCCL_SHARP_DISABLE=1` to restrict SHARP application to DP process groups
        os.environ["NCCL_SHARP_DISABLE"] = "1"

    # Build the model-parallel groups.
    global _MODEL_PARALLEL_GROUP
    assert _MODEL_PARALLEL_GROUP is None, 'model parallel group is already initialized'
    for i in range(data_parallel_size):
        ranks = [
            data_parallel_group_ranks[i]
            for data_parallel_group_ranks in all_data_parallel_group_ranks
        ]
        group = torch.distributed.new_group(ranks)
        if rank in ranks:
            _MODEL_PARALLEL_GROUP = group

    # Build the tensor model-parallel groups.
    global _TENSOR_MODEL_PARALLEL_GROUP
    assert (
        _TENSOR_MODEL_PARALLEL_GROUP is None
    ), 'tensor model parallel group is already initialized'
    for i in range(num_tensor_model_parallel_groups):
        ranks = range(i * tensor_model_parallel_size, (i + 1) * tensor_model_parallel_size)
        group = torch.distributed.new_group(ranks)
        if rank in ranks:
            _TENSOR_MODEL_PARALLEL_GROUP = group

    # Build the pipeline model-parallel groups and embedding groups
    # (first and last rank in each pipeline model-parallel group).
    global _PIPELINE_MODEL_PARALLEL_GROUP
    global _PIPELINE_GLOBAL_RANKS
    assert (
        _PIPELINE_MODEL_PARALLEL_GROUP is None
    ), 'pipeline model parallel group is already initialized'
    global _EMBEDDING_GROUP
    global _EMBEDDING_GLOBAL_RANKS
    assert _EMBEDDING_GROUP is None, 'embedding group is already initialized'
    global _POSITION_EMBEDDING_GROUP
    global _POSITION_EMBEDDING_GLOBAL_RANKS
    assert _POSITION_EMBEDDING_GROUP is None, 'position embedding group is already initialized'
    for i in range(num_pipeline_model_parallel_groups):
        ranks = range(i, world_size, num_pipeline_model_parallel_groups)
        group = torch.distributed.new_group(ranks)
        if rank in ranks:
            _PIPELINE_MODEL_PARALLEL_GROUP = group
            _PIPELINE_GLOBAL_RANKS = ranks
        # Setup embedding group (to exchange gradients between
        # first and last stages).
        if len(ranks) > 1:
            embedding_ranks = [ranks[0], ranks[-1]]
            position_embedding_ranks = [ranks[0]]
            if pipeline_model_parallel_split_rank is not None:
                if ranks[pipeline_model_parallel_split_rank] not in embedding_ranks:
                    embedding_ranks = [
                        ranks[0],
                        ranks[pipeline_model_parallel_split_rank],
                        ranks[-1],
                    ]
                if ranks[pipeline_model_parallel_split_rank] not in position_embedding_ranks:
                    position_embedding_ranks = [ranks[0], ranks[pipeline_model_parallel_split_rank]]
        else:
            embedding_ranks = ranks
            position_embedding_ranks = ranks

        group = torch.distributed.new_group(embedding_ranks)
        if rank in embedding_ranks:
            _EMBEDDING_GROUP = group
        if rank in ranks:
            _EMBEDDING_GLOBAL_RANKS = embedding_ranks

        group = torch.distributed.new_group(position_embedding_ranks)
        if rank in position_embedding_ranks:
            _POSITION_EMBEDDING_GROUP = group
        if rank in ranks:
            _POSITION_EMBEDDING_GLOBAL_RANKS = position_embedding_ranks

    # Build the FP8 groups.
    global _AMAX_REDUCTION_GROUP
    assert _AMAX_REDUCTION_GROUP is None, 'FP8 amax reduction group is already initialized'
    if use_fp8:
        amax_group_size: int = tensor_model_parallel_size * data_parallel_size
        num_amax_groups: int = world_size // amax_group_size
        for i in range(num_amax_groups):
            start_rank = i * amax_group_size
            end_rank = (i + 1) * amax_group_size
            ranks = range(start_rank, end_rank)
            group = torch.distributed.new_group(ranks)
            if rank in ranks:
                _AMAX_REDUCTION_GROUP = group

    # Initialize global memory buffer
    # This isn't really "parallel state" but there isn't another good place to
    # put this. If we end up with a more generic initialization of megatron-core
    # we could stick it there
    _set_global_memory_buffer()


def is_unitialized():
    """Useful for code segments that may be accessed with or without mpu initialization"""
    return _DATA_PARALLEL_GROUP is None


def model_parallel_is_initialized():
    """Check if model and data parallel groups are initialized."""
    if (
        _TENSOR_MODEL_PARALLEL_GROUP is None
        or _PIPELINE_MODEL_PARALLEL_GROUP is None
        or _DATA_PARALLEL_GROUP is None
    ):
        return False
    return True


def get_model_parallel_group():
    """Get the model parallel group the caller rank belongs to."""
    assert _MODEL_PARALLEL_GROUP is not None, 'model parallel group is not initialized'
    return _MODEL_PARALLEL_GROUP


def get_tensor_model_parallel_group(check_initialized=True):
    """Get the tensor model parallel group the caller rank belongs to."""
    if check_initialized:
        assert (
            _TENSOR_MODEL_PARALLEL_GROUP is not None
        ), 'tensor model parallel group is not initialized'
    return _TENSOR_MODEL_PARALLEL_GROUP


def get_pipeline_model_parallel_group():
    """Get the pipeline model parallel group the caller rank belongs to."""
    assert (
        _PIPELINE_MODEL_PARALLEL_GROUP is not None
    ), 'pipeline_model parallel group is not initialized'
    return _PIPELINE_MODEL_PARALLEL_GROUP


def get_data_parallel_group():
    """Get the data parallel group the caller rank belongs to."""
    assert _DATA_PARALLEL_GROUP is not None, 'data parallel group is not initialized'
    return _DATA_PARALLEL_GROUP


def get_data_parallel_group_gloo():
    """Get the data parallel group-gloo the caller rank belongs to."""
<<<<<<< HEAD
    assert _DATA_PARALLEL_GROUP_GLOO is not None, \
        'data parallel group-gloo is not initialized'
=======
    assert _DATA_PARALLEL_GROUP_GLOO is not None, 'data parallel group-gloo is not initialized'
>>>>>>> a9e50804
    return _DATA_PARALLEL_GROUP_GLOO


def get_embedding_group():
    """Get the embedding group the caller rank belongs to."""
    assert _EMBEDDING_GROUP is not None, 'embedding group is not initialized'
    return _EMBEDDING_GROUP


def get_position_embedding_group():
    """Get the position embedding group the caller rank belongs to."""
    assert _POSITION_EMBEDDING_GROUP is not None, 'position embedding group is not initialized'
    return _POSITION_EMBEDDING_GROUP


def get_amax_reduction_group():
    """Get the FP8 amax reduction group the caller rank belongs to."""
    assert _AMAX_REDUCTION_GROUP is not None, 'FP8 amax reduction group is not initialized'
    return _AMAX_REDUCTION_GROUP


def set_tensor_model_parallel_world_size(world_size):
    """Set the tensor model parallel size"""
    global _MPU_TENSOR_MODEL_PARALLEL_WORLD_SIZE
    _MPU_TENSOR_MODEL_PARALLEL_WORLD_SIZE = world_size


def set_pipeline_model_parallel_world_size(world_size):
    """Set the pipeline model parallel size"""
    global _MPU_PIPELINE_MODEL_PARALLEL_WORLD_SIZE
    _MPU_PIPELINE_MODEL_PARALLEL_WORLD_SIZE = world_size


def set_virtual_pipeline_model_parallel_world_size(world_size):
    """Set the pipeline model parallel size"""
    global _VIRTUAL_PIPELINE_MODEL_PARALLEL_WORLD_SIZE
    _VIRTUAL_PIPELINE_MODEL_PARALLEL_WORLD_SIZE = world_size


def get_tensor_model_parallel_world_size():
    """Return world size for the tensor model parallel group."""
    global _MPU_TENSOR_MODEL_PARALLEL_WORLD_SIZE
    if _MPU_TENSOR_MODEL_PARALLEL_WORLD_SIZE is not None:
        return _MPU_TENSOR_MODEL_PARALLEL_WORLD_SIZE
    return torch.distributed.get_world_size(group=get_tensor_model_parallel_group())


def get_pipeline_model_parallel_world_size():
    """Return world size for the pipeline model parallel group."""
    global _MPU_PIPELINE_MODEL_PARALLEL_WORLD_SIZE
    if _MPU_PIPELINE_MODEL_PARALLEL_WORLD_SIZE is not None:
        return _MPU_PIPELINE_MODEL_PARALLEL_WORLD_SIZE
    return torch.distributed.get_world_size(group=get_pipeline_model_parallel_group())


def set_tensor_model_parallel_rank(rank):
    """Set tensor model parallel rank."""
    global _MPU_TENSOR_MODEL_PARALLEL_RANK
    _MPU_TENSOR_MODEL_PARALLEL_RANK = rank


def set_pipeline_model_parallel_rank(rank):
    """Set pipeline model parallel rank."""
    global _MPU_PIPELINE_MODEL_PARALLEL_RANK
    _MPU_PIPELINE_MODEL_PARALLEL_RANK = rank


def set_pipeline_model_parallel_split_rank(rank):
    """Set pipeline model parallel split rank."""
    global _PIPELINE_MODEL_PARALLEL_SPLIT_RANK
    _PIPELINE_MODEL_PARALLEL_SPLIT_RANK = rank


def get_tensor_model_parallel_rank():
    """Return my rank for the tensor model parallel group."""
    global _MPU_TENSOR_MODEL_PARALLEL_RANK
    if _MPU_TENSOR_MODEL_PARALLEL_RANK is not None:
        return _MPU_TENSOR_MODEL_PARALLEL_RANK
    return torch.distributed.get_rank(group=get_tensor_model_parallel_group())


def get_pipeline_model_parallel_rank():
    """Return my rank for the pipeline model parallel group."""
    global _MPU_PIPELINE_MODEL_PARALLEL_RANK
    if _MPU_PIPELINE_MODEL_PARALLEL_RANK is not None:
        return _MPU_PIPELINE_MODEL_PARALLEL_RANK
    return torch.distributed.get_rank(group=get_pipeline_model_parallel_group())


def get_pipeline_model_parallel_split_rank():
    """Return pipeline model parallel split rank."""
    global _PIPELINE_MODEL_PARALLEL_SPLIT_RANK
    return _PIPELINE_MODEL_PARALLEL_SPLIT_RANK


def is_pipeline_first_stage(ignore_virtual=False):
    """Return True if in the first pipeline model-parallel stage, False otherwise."""
    if not ignore_virtual:
        if (
            get_virtual_pipeline_model_parallel_world_size() is not None
            and get_virtual_pipeline_model_parallel_rank() != 0
        ):
            return False
    return get_pipeline_model_parallel_rank() == 0


def is_pipeline_last_stage(ignore_virtual=False):
    """Return True if in the last pipeline model-parallel stage, False otherwise."""
    if not ignore_virtual:
        virtual_pipeline_model_parallel_world_size = (
            get_virtual_pipeline_model_parallel_world_size()
        )
        if virtual_pipeline_model_parallel_world_size is not None and get_virtual_pipeline_model_parallel_rank() != (
            virtual_pipeline_model_parallel_world_size - 1
        ):
            return False
    return get_pipeline_model_parallel_rank() == (get_pipeline_model_parallel_world_size() - 1)


def is_rank_in_embedding_group(ignore_virtual=False):
    """Return true if current rank is in embedding group, False otherwise."""
    rank = torch.distributed.get_rank()
    global _EMBEDDING_GLOBAL_RANKS
    if ignore_virtual:
        return rank in _EMBEDDING_GLOBAL_RANKS
    if rank in _EMBEDDING_GLOBAL_RANKS:
        if rank == _EMBEDDING_GLOBAL_RANKS[0]:
            return is_pipeline_first_stage(ignore_virtual=False)
        elif rank == _EMBEDDING_GLOBAL_RANKS[-1]:
            return is_pipeline_last_stage(ignore_virtual=False)
        else:
            return True
    return False


def is_rank_in_position_embedding_group():
    """Return true if current rank is in position embedding group, False otherwise."""
    rank = torch.distributed.get_rank()
    global _POSITION_EMBEDDING_GLOBAL_RANKS
    return rank in _POSITION_EMBEDDING_GLOBAL_RANKS


def is_pipeline_stage_before_split(rank=None):
    """Return True if pipeline stage executes encoder block for a model
    with both encoder and decoder."""
    if get_pipeline_model_parallel_world_size() == 1:
        return True
    if rank is None:
        rank = get_pipeline_model_parallel_rank()
    global _PIPELINE_MODEL_PARALLEL_SPLIT_RANK
    if _PIPELINE_MODEL_PARALLEL_SPLIT_RANK is None:
        return True
    if rank < _PIPELINE_MODEL_PARALLEL_SPLIT_RANK:
        return True
    return False


def is_pipeline_stage_after_split(rank=None):
    """Return True if pipeline stage executes decoder block for a model
    with both encoder and decoder."""
    if get_pipeline_model_parallel_world_size() == 1:
        return True
    if rank is None:
        rank = get_pipeline_model_parallel_rank()
    global _PIPELINE_MODEL_PARALLEL_SPLIT_RANK
    if _PIPELINE_MODEL_PARALLEL_SPLIT_RANK is None:
        return True
    if rank >= _PIPELINE_MODEL_PARALLEL_SPLIT_RANK:
        return True
    return False


def is_pipeline_stage_at_split():
    """Return true if pipeline stage executes decoder block and next
    stage executes encoder block for a model with both encoder and
    decoder."""
    rank = get_pipeline_model_parallel_rank()
    return is_pipeline_stage_before_split(rank) and is_pipeline_stage_after_split(rank + 1)


def get_virtual_pipeline_model_parallel_rank():
    """Return the virtual pipeline-parallel rank."""
    global _VIRTUAL_PIPELINE_MODEL_PARALLEL_RANK
    return _VIRTUAL_PIPELINE_MODEL_PARALLEL_RANK


def set_virtual_pipeline_model_parallel_rank(rank):
    """Set the virtual pipeline-parallel rank."""
    global _VIRTUAL_PIPELINE_MODEL_PARALLEL_RANK
    _VIRTUAL_PIPELINE_MODEL_PARALLEL_RANK = rank


def get_virtual_pipeline_model_parallel_world_size():
    """Return the virtual pipeline-parallel world size."""
    global _VIRTUAL_PIPELINE_MODEL_PARALLEL_WORLD_SIZE
    return _VIRTUAL_PIPELINE_MODEL_PARALLEL_WORLD_SIZE


def get_tensor_model_parallel_src_rank():
    """Calculate the global rank corresponding to the first local rank
    in the tensor model parallel group."""
    global_rank = torch.distributed.get_rank()
    local_world_size = get_tensor_model_parallel_world_size()
    return (global_rank // local_world_size) * local_world_size


def get_data_parallel_src_rank():
    """Calculate the global rank corresponding to the first local rank
    in the data parallel group."""
    assert _DATA_PARALLEL_GLOBAL_RANKS is not None, "Data parallel group is not initialized"
    return _DATA_PARALLEL_GLOBAL_RANKS[0]


def get_pipeline_model_parallel_first_rank():
    """Return the global rank of the first process in the pipeline for the
    current tensor parallel group"""
    assert _PIPELINE_GLOBAL_RANKS is not None, "Pipeline parallel group is not initialized"
    return _PIPELINE_GLOBAL_RANKS[0]


def get_pipeline_model_parallel_last_rank():
    """Return the global rank of the last process in the pipeline for the
    current tensor parallel group"""
    assert _PIPELINE_GLOBAL_RANKS is not None, "Pipeline parallel group is not initialized"
    last_rank_local = get_pipeline_model_parallel_world_size() - 1
    return _PIPELINE_GLOBAL_RANKS[last_rank_local]


def get_pipeline_model_parallel_next_rank():
    """Return the global rank that follows the caller in the pipeline"""
    assert _PIPELINE_GLOBAL_RANKS is not None, "Pipeline parallel group is not initialized"
    rank_in_pipeline = get_pipeline_model_parallel_rank()
    world_size = get_pipeline_model_parallel_world_size()
    return _PIPELINE_GLOBAL_RANKS[(rank_in_pipeline + 1) % world_size]


def get_pipeline_model_parallel_prev_rank():
    """Return the global rank that preceeds the caller in the pipeline"""
    assert _PIPELINE_GLOBAL_RANKS is not None, "Pipeline parallel group is not initialized"
    rank_in_pipeline = get_pipeline_model_parallel_rank()
    world_size = get_pipeline_model_parallel_world_size()
    return _PIPELINE_GLOBAL_RANKS[(rank_in_pipeline - 1) % world_size]


def get_data_parallel_world_size():
    """Return world size for the data parallel group."""
    if torch.distributed.is_available() and torch.distributed.is_initialized():
        return torch.distributed.get_world_size(group=get_data_parallel_group())
    else:
        return 0


def get_data_parallel_rank():
    """Return my rank for the data parallel group."""
    if torch.distributed.is_available() and torch.distributed.is_initialized():
        return torch.distributed.get_rank(group=get_data_parallel_group())
    else:
        return 0


def _set_global_memory_buffer():
    """Initialize global buffer"""
    global _GLOBAL_MEMORY_BUFFER
    assert _GLOBAL_MEMORY_BUFFER is None, 'global memory buffer is already initialized'
    _GLOBAL_MEMORY_BUFFER = GlobalMemoryBuffer()


def get_global_memory_buffer():
    """Return the global GlobalMemoryBuffer object"""
    assert _GLOBAL_MEMORY_BUFFER is not None, 'global memory buffer is not initialized'
    return _GLOBAL_MEMORY_BUFFER


def destroy_global_memory_buffer():
    """Sets the global memory buffer to None"""
    global _GLOBAL_MEMORY_BUFFER
    _GLOBAL_MEMORY_BUFFER = None


def destroy_model_parallel():
    """Set the groups to none."""
    global _MODEL_PARALLEL_GROUP
    _MODEL_PARALLEL_GROUP = None
    global _TENSOR_MODEL_PARALLEL_GROUP
    _TENSOR_MODEL_PARALLEL_GROUP = None
    global _PIPELINE_MODEL_PARALLEL_GROUP
    _PIPELINE_MODEL_PARALLEL_GROUP = None
    global _DATA_PARALLEL_GROUP
    _DATA_PARALLEL_GROUP = None
    global _EMBEDDING_GROUP
    _EMBEDDING_GROUP = None
    global _POSITION_EMBEDDING_GROUP
    _POSITION_EMBEDDING_GROUP = None
    global _AMAX_REDUCTION_GROUP
    _AMAX_REDUCTION_GROUP = None
    global _VIRTUAL_PIPELINE_MODEL_PARALLEL_RANK
    _VIRTUAL_PIPELINE_MODEL_PARALLEL_RANK = None
    global _VIRTUAL_PIPELINE_MODEL_PARALLEL_WORLD_SIZE
    _VIRTUAL_PIPELINE_MODEL_PARALLEL_WORLD_SIZE = None
    global _MPU_TENSOR_MODEL_PARALLEL_WORLD_SIZE
    _MPU_TENSOR_MODEL_PARALLEL_WORLD_SIZE = None
    global _MPU_PIPELINE_MODEL_PARALLEL_WORLD_SIZE
    _MPU_PIPELINE_MODEL_PARALLEL_WORLD_SIZE = None
    global _MPU_TENSOR_MODEL_PARALLEL_RANK
    _MPU_TENSOR_MODEL_PARALLEL_RANK = None
    global _MPU_PIPELINE_MODEL_PARALLEL_RANK
    _MPU_PIPELINE_MODEL_PARALLEL_RANK = None
    global _GLOBAL_MEMORY_BUFFER
    _GLOBAL_MEMORY_BUFFER = None<|MERGE_RESOLUTION|>--- conflicted
+++ resolved
@@ -22,11 +22,8 @@
 # Data parallel group that the current rank belongs to.
 _DATA_PARALLEL_GROUP = None
 _DATA_PARALLEL_GROUP_GLOO = None
-<<<<<<< HEAD
-=======
 # FP8 amax reduction group.
 _AMAX_REDUCTION_GROUP = None
->>>>>>> a9e50804
 
 _VIRTUAL_PIPELINE_MODEL_PARALLEL_RANK = None
 _VIRTUAL_PIPELINE_MODEL_PARALLEL_WORLD_SIZE = None
@@ -342,12 +339,7 @@
 
 def get_data_parallel_group_gloo():
     """Get the data parallel group-gloo the caller rank belongs to."""
-<<<<<<< HEAD
-    assert _DATA_PARALLEL_GROUP_GLOO is not None, \
-        'data parallel group-gloo is not initialized'
-=======
     assert _DATA_PARALLEL_GROUP_GLOO is not None, 'data parallel group-gloo is not initialized'
->>>>>>> a9e50804
     return _DATA_PARALLEL_GROUP_GLOO
 
 
