--- conflicted
+++ resolved
@@ -82,11 +82,6 @@
 
         # Use linear warmup for the initial part. change it to adapt to tian's pi finetune
         if self.lr_warmup_steps > 0 and self.num_steps <= self.lr_warmup_steps:
-<<<<<<< HEAD
-            # return self.max_lr * float(self.num_steps) / \
-            #     float(self.lr_warmup_steps)
-            return 0.1 * self.max_lr + (self.max_lr - 0.1 * self.max_lr) * min(1, self.num_steps / self.lr_warmup_steps)
-=======
             return (
                 self.init_lr
                 + (
@@ -95,7 +90,6 @@
                     / float(self.lr_warmup_steps)
                 )
             )
->>>>>>> a9e50804
 
         # If the learning rate is constant, just return the initial value.
         if self.lr_decay_style == 'constant':
