# Copyright (c) 2022, NVIDIA CORPORATION. All rights reserved.

"""Megatron arguments."""

import argparse
import json
import os
import torch
import types

from megatron.global_vars import set_retro_args, get_retro_args
from tools.retro.utils import get_args_path as get_retro_args_path


def parse_args(extra_args_provider=None, ignore_unknown_args=False):
    """Parse all arguments."""
    parser = argparse.ArgumentParser(description='Megatron-LM Arguments',
                                     allow_abbrev=False)

    # Standard arguments.
    parser = _add_network_size_args(parser)
    parser = _add_regularization_args(parser)
    parser = _add_training_args(parser)
    parser = _add_initialization_args(parser)
    parser = _add_learning_rate_args(parser)
    parser = _add_checkpointing_args(parser)
    parser = _add_mixed_precision_args(parser)
    parser = _add_distributed_args(parser)
    parser = _add_validation_args(parser)
    parser = _add_data_args(parser)
    parser = _add_autoresume_args(parser)
    parser = _add_biencoder_args(parser)
    parser = _add_vision_args(parser)
    parser = _add_logging_args(parser)
    parser = _add_inference_args(parser)
    parser = _add_retro_args(parser)

    # Custom arguments.
    if extra_args_provider is not None:
        parser = extra_args_provider(parser)

    # Parse.
    if ignore_unknown_args:
        args, _ = parser.parse_known_args()
    else:
        args = parser.parse_args()

    # Args from environment
    args.rank = int(os.getenv('RANK', '0'))
    args.world_size = int(os.getenv("WORLD_SIZE", '1'))
        
    return args

def validate_args(args, defaults={}):
    # Tensor model parallel size.
    args.tensor_model_parallel_size = min(
        args.tensor_model_parallel_size, args.world_size)
    assert args.world_size % args.tensor_model_parallel_size == 0, 'world size'\
        ' ({}) is not divisible by tensor model parallel size ({})'.format(
            args.world_size, args.tensor_model_parallel_size)
    # Pipeline model parallel size.
    args.pipeline_model_parallel_size = min(
        args.pipeline_model_parallel_size,
        (args.world_size // args.tensor_model_parallel_size))
    args.transformer_pipeline_model_parallel_size = (
        args.pipeline_model_parallel_size - 1
        if args.standalone_embedding_stage else
        args.pipeline_model_parallel_size
    )
    # Checks.
    model_parallel_size = args.pipeline_model_parallel_size * \
                          args.tensor_model_parallel_size
    assert args.world_size % model_parallel_size == 0, 'world size is not'\
        ' divisible by tensor parallel size ({}) times pipeline parallel ' \
        'size ({})'.format(args.world_size, args.tensor_model_parallel_size,
                           args.pipeline_model_parallel_size)
    args.data_parallel_size = args.world_size // model_parallel_size
    if args.rank == 0:
        print('using world size: {}, data-parallel-size: {}, '
              'tensor-model-parallel size: {}, '
              'pipeline-model-parallel size: {} '.format(
                  args.world_size, args.data_parallel_size,
                  args.tensor_model_parallel_size,
                  args.pipeline_model_parallel_size), flush=True)
    if args.pipeline_model_parallel_size > 1:
        if args.pipeline_model_parallel_split_rank is not None:
            assert args.pipeline_model_parallel_split_rank < \
                    args.pipeline_model_parallel_size, 'split rank needs'\
                    ' to be less than pipeline model parallel size ({})'.format(
                            args.pipeline_model_parallel_size)

    # Deprecated arguments
    assert args.batch_size is None, '--batch-size argument is no longer ' \
        'valid, use --micro-batch-size instead'
    del args.batch_size
    assert args.warmup is None, '--warmup argument is no longer valid, use ' \
        '--lr-warmup-fraction instead'
    del args.warmup
    assert args.model_parallel_size is None, '--model-parallel-size is no ' \
        'longer valid, use --tensor-model-parallel-size instead'
    del args.model_parallel_size

    if args.checkpoint_activations:
        args.recompute_granularity = 'full'
        args.recompute_method = 'uniform'
        if args.rank == 0:
            print('--checkpoint-activations is no longer valid, '
                  'use --recompute-granularity and --recompute-method  instead. '
                  'Defaulting to recompute-granularity=full and recompute-method=uniform.')
    del args.checkpoint_activations

    if args.recompute_activations:
        args.recompute_granularity = 'selective'
    del args.recompute_activations

    # Set input defaults.
    for key in defaults:
        # For default to be valid, it should not be provided in the
        # arguments that are passed to the program. We check this by
        # ensuring the arg is set to None.
        if getattr(args, key) is not None:
            if args.rank == 0:
                print('WARNING: overriding default arguments for {key}:{v} \
                       with {key}:{v2}'.format(key=key, v=defaults[key],
                                               v2=getattr(args, key)),
                                               flush=True)
        else:
            setattr(args, key, defaults[key])

    # Batch size.
    assert args.micro_batch_size is not None
    assert args.micro_batch_size > 0
    if args.global_batch_size is None:
        args.global_batch_size = args.micro_batch_size * args.data_parallel_size
        if args.rank == 0:
            print('setting global batch size to {}'.format(
                args.global_batch_size), flush=True)
    assert args.global_batch_size > 0
    if args.num_layers_per_virtual_pipeline_stage is not None:
        assert args.pipeline_model_parallel_size > 2, \
            'pipeline-model-parallel size should be greater than 2 with ' \
            'interleaved schedule'
        assert args.num_layers % args.num_layers_per_virtual_pipeline_stage == 0, \
            'number of layers is not divisible by number of layers per virtual ' \
            'pipeline stage'
        args.virtual_pipeline_model_parallel_size = \
            (args.num_layers // args.transformer_pipeline_model_parallel_size) // \
            args.num_layers_per_virtual_pipeline_stage
    else:
        args.virtual_pipeline_model_parallel_size = None

    # Parameters dtype.
    args.params_dtype = torch.float
    if args.fp16:
        assert not args.bf16
        args.params_dtype = torch.half
    if args.bf16:
        assert not args.fp16
        args.params_dtype = torch.bfloat16
        # bfloat16 requires gradient accumulation and all-reduce to
        # be done in fp32.
        if not args.accumulate_allreduce_grads_in_fp32:
            args.accumulate_allreduce_grads_in_fp32 = True
            if args.rank == 0:
                print('accumulate and all-reduce gradients in fp32 for '
                      'bfloat16 data type.', flush=True)

    if args.rank == 0:
        print('using {} for parameters ...'.format(args.params_dtype),
              flush=True)

    # If we do accumulation and all-reduces in fp32, we need to have local DDP
    # and we should make sure use-contiguous-buffers-in-local-ddp is not off.
    if args.accumulate_allreduce_grads_in_fp32:
        assert args.DDP_impl == 'local'
        assert args.use_contiguous_buffers_in_local_ddp

    # If we use the distributed optimizer, we need to have local DDP
    # and we should make sure use-contiguous-buffers-in-local-ddp is on.
    if args.use_distributed_optimizer:
        assert args.DDP_impl == 'local'
        assert args.use_contiguous_buffers_in_local_ddp

    # For torch DDP, we do not use contiguous buffer
    if args.DDP_impl == 'torch':
        args.use_contiguous_buffers_in_local_ddp = False

    if args.dataloader_type is None:
        args.dataloader_type = 'single'

    # Consumed tokens.
    args.consumed_train_samples = 0
    args.consumed_valid_samples = 0

    # Support for variable sequence lengths across batches/microbatches.
    # set it if the dataloader supports generation of variable sequence lengths
    # across batches/microbatches. Due to additional communication overhead
    # during pipeline parallelism, it should not be set if sequence length
    # is constant during training.
    args.variable_seq_lengths = False

    # Iteration-based training.
    if args.train_iters:
        # If we use iteration-based training, make sure the
        # sample-based options are off.
        assert args.train_samples is None, \
            'expected iteration-based training'
        assert args.lr_decay_samples is None, \
            'expected iteration-based learning rate decay'
        assert args.lr_warmup_samples == 0, \
            'expected iteration-based learning rate warmup'
        assert args.rampup_batch_size is None, \
            'expected no batch-size rampup for iteration-based training'
        if args.lr_warmup_fraction is not None:
            assert args.lr_warmup_iters == 0, \
                'can only specify one of lr-warmup-fraction and lr-warmup-iters'

    # Sample-based training.
    if args.train_samples:
        # If we use sample-based training, make sure the
        # iteration-based options are off.
        assert args.train_iters is None, \
            'expected sample-based training'
        assert args.lr_decay_iters is None, \
            'expected sample-based learning rate decay'
        assert args.lr_warmup_iters == 0, \
            'expected sample-based learnig rate warmup'
        if args.lr_warmup_fraction is not None:
            assert args.lr_warmup_samples == 0, \
                'can only specify one of lr-warmup-fraction ' \
                'and lr-warmup-samples'

    if args.num_layers is not None:
        assert args.encoder_num_layers is None, \
            'cannot have both num-layers and encoder-num-layers specified'
        args.encoder_num_layers = args.num_layers
    else:
        assert args.encoder_num_layers is not None, \
            'either num-layers or encoder-num-layers should be specified'
        args.num_layers = args.encoder_num_layers

    # Check required arguments.
    required_args = ['num_layers', 'hidden_size', 'num_attention_heads',
                     'max_position_embeddings']
    for req_arg in required_args:
        _check_arg_is_not_none(args, req_arg)

    # Checks.
    if args.ffn_hidden_size is None:
        args.ffn_hidden_size = 4 * args.hidden_size

    if args.kv_channels is None:
        assert args.hidden_size % args.num_attention_heads == 0
        args.kv_channels = args.hidden_size // args.num_attention_heads

    if args.seq_length is not None:
        assert args.encoder_seq_length is None
        args.encoder_seq_length = args.seq_length
    else:
        assert args.encoder_seq_length is not None
        args.seq_length = args.encoder_seq_length

    if args.seq_length is not None:
        assert args.max_position_embeddings >= args.seq_length
    if args.decoder_seq_length is not None:
        assert args.max_position_embeddings >= args.decoder_seq_length
    if args.lr is not None:
        assert args.min_lr <= args.lr
    if args.save is not None:
        assert args.save_interval is not None
    # Mixed precision checks.
    if args.fp16_lm_cross_entropy:
        assert args.fp16, 'lm cross entropy in fp16 only support in fp16 mode.'
    if args.fp32_residual_connection:
        assert args.fp16 or args.bf16, \
            'residual connection in fp32 only supported when using fp16 or bf16.'

    if args.weight_decay_incr_style == 'constant':
        assert args.start_weight_decay is None
        assert args.end_weight_decay is None
        args.start_weight_decay = args.weight_decay
        args.end_weight_decay = args.weight_decay
    else:
        assert args.start_weight_decay is not None
        assert args.end_weight_decay is not None

    TORCH_MAJOR = int(torch.__version__.split('.')[0])
    TORCH_MINOR = int(torch.__version__.split('.')[1])
    # Persistent fused layer norm.
    if TORCH_MAJOR < 1 or (TORCH_MAJOR == 1 and TORCH_MINOR < 11):
        args.no_persist_layer_norm = True
        if args.rank == 0:
            print('Persistent fused layer norm kernel is supported from '
                  'pytorch v1.11 (nvidia pytorch container paired with v1.11). '
                  'Defaulting to no_persist_layer_norm=True')

    # Activation recomputing.
    if args.distribute_saved_activations:
        assert args.tensor_model_parallel_size > 1, 'can distribute ' \
            'recomputed activations only across tensor model ' \
            'parallel groups'
        assert args.recompute_granularity == 'full', \
            'distributed recompute activations is only '\
            'application to full recompute granularity'
        assert args.recompute_method is not None, \
            'for distributed recompute activations to work you '\
            'need to use a recompute method '
        assert TORCH_MAJOR >= 1 and TORCH_MINOR >= 10, \
            'distributed recompute activations are supported for pytorch ' \
            'v1.10 and above (Nvidia Pytorch container >= 21.07). Current ' \
            'pytorch version is v%s.%s.' % (TORCH_MAJOR, TORCH_MINOR)

    if args.recompute_granularity == 'selective':
        assert args.recompute_method is None, \
            'recompute method is not yet supported for ' \
            'selective recomputing granularity'

    # disable sequence parallelism when tp=1
    # to avoid change in numerics when
    # sequence_parallelism is enabled.
    if args.tensor_model_parallel_size == 1:
        args.sequence_parallel = False

    # disable async_tensor_model_parallel_allreduce when
    # model parallel memory optimization is enabled
    if args.sequence_parallel:
        args.async_tensor_model_parallel_allreduce = False

<<<<<<< HEAD
    # Load retro args.
    if args.retro_workdir:
        retro_args_path = get_retro_args_path(args.retro_workdir)
        if os.path.exists(retro_args_path):
            with open(retro_args_path) as f:
                retro_args = types.SimpleNamespace(**json.load(f))
                retro_args.retro_return_doc_ids = args.retro_return_doc_ids
                retro_args.retro_gpt_retrieved_length = \
                    2 * retro_args.retro_gpt_chunk_length
                set_retro_args(retro_args)

    # Print arguments.
    _print_args("arguments", args)
    retro_args = get_retro_args()
    if retro_args and args != retro_args:
        _print_args("retro arguments", types.SimpleNamespace(**{k:v for k,v in vars(retro_args).items() if k.startswith("retro") or k.startswith("rank")}))

=======

    if os.environ.get('CUDA_DEVICE_MAX_CONNECTIONS') != "1":
        if args.sequence_parallel:
            raise RuntimeError(
                "Using sequence parallelism requires setting the environment variable "
                "CUDA_DEVICE_MAX_CONNECTIONS to 1")
        if args.async_tensor_model_parallel_allreduce:
            raise RuntimeError(
                "Using async gradient all reduce requires setting the environment "
                "variable CUDA_DEVICE_MAX_CONNECTIONS to 1")


    _print_args(args)
>>>>>>> 52e63688
    return args


def _print_args(title, args):
    """Print arguments."""
    if args.rank == 0:
        print(f'------------------------ {title} ------------------------',
              flush=True)
        str_list = []
        for arg in vars(args):
            dots = '.' * (48 - len(arg))
            str_list.append('  {} {} {}'.format(arg, dots, getattr(args, arg)))
        for arg in sorted(str_list, key=lambda x: x.lower()):
            print(arg, flush=True)
        print(f'-------------------- end of {title} ---------------------',
              flush=True)


def _check_arg_is_not_none(args, arg):
    assert getattr(args, arg) is not None, '{} argument is None'.format(arg)


def _add_inference_args(parser):
    group = parser.add_argument_group(title='inference')

    group.add_argument('--inference-batch-times-seqlen-threshold',
                       type=int, default=512,
                       help='During inference, if batch-size times '
                       'sequence-length is smaller than this threshold '
                       'then we will not use pipelining, otherwise we will.')
<<<<<<< HEAD
    group.add_argument('--output-bert-embeddings', action='store_true',
                       help='Output Bert embeddings directly (i.e., the pooled '
                       'output), rather than its binary head output or entire '
                       'hidden batch.')

=======
    
    group.add_argument('--max-tokens-to-oom',
                       type=int, default=12000,
                       help='Maximum number of tokens during inference'
                       'tokens here is # in prompt + # to generate'
                       'Allows us to throw an error before OOM crashes server')
>>>>>>> 52e63688
    return parser


def _add_retro_args(parser):
    group = parser.add_argument_group(title='retro')

    group.add_argument('--retro-workdir', default=None,
                       help='retro root directory, containining sub-directories '
                       'for db, index, and pretraining.')
    group.add_argument('--retro-add-retriever',
                       action='store_true', default=False)
    group.add_argument('--retro-cyclic-train-iters', type=int, default=None)
    group.add_argument('--retro-eval-ppl', action='store_true', default=False)
    group.add_argument('--retro-debug', action='store_true', default=False)
    group.add_argument('--retro-encoder-layers', type=int, default=2)
    group.add_argument('--retro-encoder-hidden-dropout',
                       type=float, default=0.1)
    group.add_argument('--retro-encoder-attention-dropout',
                       type=float, default=0.1)
    # group.add_argument("--retro-nnbrs", type=int, default=2)
    group.add_argument("--retro-return-doc-ids", action="store_true",
                       help="Turn this on when preprocessing retro data.")

    return parser


def _add_network_size_args(parser):
    group = parser.add_argument_group(title='network size')

    group.add_argument('--num-layers', type=int, default=None,
                       help='Number of transformer layers.')
    group.add_argument('--encoder-num-layers', type=int, default=None,
                       help='Number of encoder transformer layers.')
    group.add_argument('--decoder-num-layers', type=int, default=None,
                       help='Number of decoder transformer layers.')
    group.add_argument('--hidden-size', type=int, default=None,
                       help='Tansformer hidden size.')
    group.add_argument('--ffn-hidden-size', type=int, default=None,
                       help='Transformer Feed-Forward Network hidden size. '
                       'This is set to 4*hidden-size if not provided')
    group.add_argument('--num-attention-heads', type=int, default=None,
                       help='Number of transformer attention heads.')
    group.add_argument('--kv-channels', type=int, default=None,
                       help='Projection weights dimension in multi-head '
                       'attention. This is set to '
                       '   args.hidden_size // args.num_attention_heads '
                       'if not provided.')
    group.add_argument('--max-position-embeddings', type=int, default=None,
                       help='Maximum number of position embeddings to use. '
                       'This is the size of position embedding.')
    group.add_argument('--make-vocab-size-divisible-by', type=int, default=128,
                       help='Pad the vocab size to be divisible by this value.'
                       'This is added for computational efficieny reasons.')
    group.add_argument('--layernorm-epsilon', type=float, default=1e-5,
                       help='Layer norm epsilon.')
    group.add_argument('--apply-residual-connection-post-layernorm',
                       action='store_true',
                       help='If set, use original BERT residula connection '
                       'ordering.')
    group.add_argument('--openai-gelu', action='store_true',
                       help='Use OpenAIs GeLU implementation. This option'
                       'should not be used unless for backward compatibility'
                       'reasons.')
    group.add_argument('--onnx-safe', type=bool, required=False,
                       help='Use workarounds for known problems with '
                       'Torch ONNX exporter')
    group.add_argument('--bert-no-binary-head', action='store_false',
                       help='Disable BERT binary head.',
                       dest='bert_binary_head')
    group.add_argument('--num-experts', type=int, default=None,
                       help='Number of Experts in Switch Transformer (None means no Switch)')
    return parser


def _add_logging_args(parser):
    group = parser.add_argument_group(title='logging')

    group.add_argument('--log-params-norm', action='store_true',
                       help='If set, calculate and log parameters norm.')
    group.add_argument('--log-num-zeros-in-grad', action='store_true',
                       help='If set, calculate and log the number of zeros in gradient.')
    group.add_argument('--timing-log-level', type=int,
                       default=0, choices=range(0,3),
                       help='Granularity level to measure and report timing. '
                       '   0: report only iteration time and make sure timing '
                       '      does not introduce extra overhead.'
                       '   1: report timing for operations that are executed '
                       '      very limited times (basically once) during '
                       '      each iteration (such as gradient all-reduce) '
                       '   2: report timing for operations that migh be '
                       '      executed numerous times during each iteration. '
                       'Note that setting the level to 1 or 2 might '
                       'cause increase in iteration time.')
    group.add_argument('--no-barrier-with-level-1-timing', action='store_false',
                       help='If not set, use barrier with level 1 time '
                       'measurements. Note that this is up to the user '
                       'to make sure calling barrier with their timers '
                       'will not result in hangs. This can happen if for '
                       'example the user adds a level 1 timer that is not '
                       'called by all ranks.',
                       dest='barrier_with_L1_time')
    group.add_argument('--timing-log-option', type=str, default='minmax',
                       choices=['max', 'minmax', 'all'],
                       help='Options for logging timing:'
                       '  max: report the max timing across all ranks'
                       '  minmax: report min and max timings across all ranks'
                       '  all: report timings of all ranks.')
    group.add_argument('--tensorboard-log-interval', type=int, default=1,
                       help='Report to tensorboard interval.')
    group.add_argument('--tensorboard-queue-size', type=int, default=1000,
                       help='Size of the tensorboard queue for pending events '
                       'and summaries before one of the ‘add’ calls forces a '
                       'flush to disk.')
    group.add_argument('--log-timers-to-tensorboard', action='store_true',
                       help='If set, write timers to tensorboard.')
    group.add_argument('--log-batch-size-to-tensorboard', action='store_true',
                       help='If set, write batch-size to tensorboard.')
    group.add_argument('--no-log-learnig-rate-to-tensorboard',
                       action='store_false',
                       help='Disable learning rate logging to tensorboard.',
                       dest='log_learning_rate_to_tensorboard')
    group.add_argument('--no-log-loss-scale-to-tensorboard',
                       action='store_false',
                       help='Disable loss-scale logging to tensorboard.',
                       dest='log_loss_scale_to_tensorboard')
    group.add_argument('--log-validation-ppl-to-tensorboard',
                       action='store_true',
                       help='If set, write validation perplexity to '
                       'tensorboard.')
    group.add_argument('--log-memory-to-tensorboard',
                       action='store_true',
                       help='Enable memory logging to tensorboard.')
    group.add_argument('--log-world-size-to-tensorboard',
                       action='store_true',
                       help='Enable world size logging to tensorboard.')

    return parser


def _add_regularization_args(parser):
    group = parser.add_argument_group(title='regularization')

    group.add_argument('--attention-dropout', type=float, default=0.1,
                       help='Post attention dropout probability.')
    group.add_argument('--hidden-dropout', type=float, default=0.1,
                       help='Dropout probability for hidden state transformer.')
    group.add_argument('--weight-decay', type=float, default=0.01,
                       help='Weight decay coefficient for L2 regularization.')
    group.add_argument('--start-weight-decay', type=float,
                       help='Initial weight decay coefficient for L2 regularization.')
    group.add_argument('--end-weight-decay', type=float,
                       help='End of run weight decay coefficient for L2 regularization.')
    group.add_argument('--weight-decay-incr-style', type=str, default='constant',
                       choices=['constant', 'linear', 'cosine'],
                       help='Weight decay increment function.')
    group.add_argument('--clip-grad', type=float, default=1.0,
                       help='Gradient clipping based on global L2 norm.')
    group.add_argument('--adam-beta1', type=float, default=0.9,
                       help='First coefficient for computing running averages '
                       'of gradient and its square')
    group.add_argument('--adam-beta2', type=float, default=0.999,
                       help='Second coefficient for computing running averages '
                       'of gradient and its square')
    group.add_argument('--adam-eps', type=float, default=1e-08,
                       help='Term added to the denominator to improve'
                       'numerical stability')
    group.add_argument('--sgd-momentum', type=float, default=0.9,
                       help='Momentum factor for sgd')

    return parser


def _add_training_args(parser):
    group = parser.add_argument_group(title='training')

    group.add_argument('--micro-batch-size', type=int, default=None,
                       help='Batch size per model instance (local batch size). '
                       'Global batch size is local batch size times data '
                       'parallel size times number of micro batches.')
    group.add_argument('--batch-size', type=int, default=None,
                       help='Old batch size parameter, do not use. '
                       'Use --micro-batch-size instead')
    group.add_argument('--global-batch-size', type=int, default=None,
                       help='Training batch size. If set, it should be a '
                       'multiple of micro-batch-size times data-parallel-size. '
                       'If this value is None, then '
                       'use micro-batch-size * data-parallel-size as the '
                       'global batch size. This choice will result in 1 for '
                       'number of micro-batches.')
    group.add_argument('--rampup-batch-size', nargs='*', default=None,
                       help='Batch size ramp up with the following values:'
                       '  --rampup-batch-size <start batch size> '
                       '                      <batch size incerement> '
                       '                      <ramp-up samples> '
                       'For example:'
                       '   --rampup-batch-size 16 8 300000 \ '
                       '   --global-batch-size 1024'
                       'will start with global batch size 16 and over '
                       ' (1024 - 16) / 8 = 126 intervals will increase'
                       'the batch size linearly to 1024. In each interval'
                       'we will use approximately 300000 / 126 = 2380 samples.')
    group.add_argument('--recompute-activations', action='store_true',
                       help='recompute activation to allow for training '
                       'with larger models, sequences, and batch sizes.')
    group.add_argument('--recompute-granularity', type=str, default=None,
                       choices=['full', 'selective'],
                       help='Checkpoint activations to allow for training '
                       'with larger models, sequences, and batch sizes. '
                       'It is supported at two granularities 1) full: '
                       'whole transformer layer is recomputed, '
                       '2) selective: core attention part of the transformer '
                       'layer is recomputed.')
    group.add_argument('--distribute-saved-activations',
                       action='store_true',
                       help='If set, distribute recomputed activations '
                       'across model parallel group.')
    group.add_argument('--recompute-method', type=str, default=None,
                       choices=['uniform', 'block'],
                       help='1) uniform: uniformly divide the total number of '
                       'Transformer layers and recompute the input activation of '
                       'each divided chunk at specified granularity, '
                       '2) recompute the input activations of only a set number of '
                       'individual Transformer layers per pipeline stage and do the '
                       'rest without any recomputing at specified granularity'
                       'default) do not apply activations recompute to any layers')
    group.add_argument('--recompute-num-layers', type=int, default=1,
                       help='1) uniform: the number of Transformer layers in each '
                       'uniformly divided recompute unit, '
                       '2) block: the number of individual Transformer layers '
                       'to recompute within each pipeline stage.')

    # deprecated
    group.add_argument('--checkpoint-activations', action='store_true',
                       help='Checkpoint activation to allow for training '
                       'with larger models, sequences, and batch sizes.')
    group.add_argument('--train-iters', type=int, default=None,
                       help='Total number of iterations to train over all '
                       'training runs. Note that either train-iters or '
                       'train-samples should be provided.')
    group.add_argument('--train-samples', type=int, default=None,
                       help='Total number of samples to train over all '
                       'training runs. Note that either train-iters or '
                       'train-samples should be provided.')
    group.add_argument('--log-interval', type=int, default=100,
                       help='Report loss and timing interval.')
    group.add_argument('--exit-interval', type=int, default=None,
                       help='Exit the program after the iteration is divisible '
                       'by this value.')
    group.add_argument('--exit-duration-in-mins', type=int, default=None,
                       help='Exit the program after this many minutes.')
    group.add_argument('--exit-signal-handler', action='store_true',
                       help='Dynamically save the checkpoint and shutdown the '
                       'training if SIGTERM is received')
    group.add_argument('--tensorboard-dir', type=str, default=None,
                       help='Write TensorBoard logs to this directory.')
    group.add_argument('--no-masked-softmax-fusion',
                       action='store_false',
                       help='Disable fusion of query_key_value scaling, '
                       'masking, and softmax.',
                       dest='masked_softmax_fusion')
    group.add_argument('--no-bias-gelu-fusion', action='store_false',
                       help='Disable bias and gelu fusion.',
                       dest='bias_gelu_fusion')
    group.add_argument('--no-bias-dropout-fusion', action='store_false',
                       help='Disable bias and dropout fusion.',
                       dest='bias_dropout_fusion')
    group.add_argument('--optimizer', type=str, default='adam',
                       choices=['adam', 'sgd'],
                       help='Optimizer function')
    group.add_argument('--dataloader-type', type=str, default=None,
                       choices=['single', 'cyclic'],
                       help='Single pass vs multiple pass data loader')
    group.add_argument('--no-async-tensor-model-parallel-allreduce',
                       action='store_false',
                       help='Disable asynchronous execution of '
                       'tensor-model-parallel all-reduce with weight '
                       'gradient compuation of a column-linear layer.',
                       dest='async_tensor_model_parallel_allreduce')
    group.add_argument('--no-persist-layer-norm', action='store_true',
                       help='Disable using persistent fused layer norm kernel. '
                       'This kernel supports only a set of hidden sizes. Please '
                       'check persist_ln_hidden_sizes if your hidden '
                       'size is supported.')
    group.add_argument('--sequence-parallel', action='store_true',
                       help='Enable sequence parallel optimization.')
    group.add_argument('--no-gradient-accumulation-fusion',
                       action='store_false',
                       help='Disable fusing gradient accumulation to weight '
                       'gradient computation of linear layers',
                       dest='gradient_accumulation_fusion')
    return parser


def _add_initialization_args(parser):
    group = parser.add_argument_group(title='initialization')

    group.add_argument('--seed', type=int, default=1234,
                       help='Random seed used for python, numpy, '
                       'pytorch, and cuda.')
    group.add_argument('--data-parallel-random-init', action='store_true',
                       help='Enable random initialization of params '
                       'across data parallel ranks')
    group.add_argument('--init-method-std', type=float, default=0.02,
                       help='Standard deviation of the zero mean normal '
                       'distribution used for weight initialization.')
    group.add_argument('--init-method-xavier-uniform', action='store_true',
                       help='Enable Xavier uniform parameter initialization')

    return parser


def _add_learning_rate_args(parser):
    group = parser.add_argument_group(title='learning rate')

    group.add_argument('--lr', type=float, default=None,
                       help='Initial learning rate. Depending on decay style '
                       'and initial warmup, the learing rate at each '
                       'iteration would be different.')
    group.add_argument('--lr-decay-style', type=str, default='linear',
                       choices=['constant', 'linear', 'cosine', 'inverse-square-root'],
                       help='Learning rate decay function.')
    group.add_argument('--lr-decay-iters', type=int, default=None,
                       help='number of iterations to decay learning rate over,'
                       ' If None defaults to `--train-iters`')
    group.add_argument('--lr-decay-samples', type=int, default=None,
                       help='number of samples to decay learning rate over,'
                       ' If None defaults to `--train-samples`')
    group.add_argument('--lr-warmup-fraction', type=float, default=None,
                       help='fraction of lr-warmup-(iters/samples) to use '
                       'for warmup (as a float)')
    group.add_argument('--lr-warmup-iters', type=int, default=0,
                       help='number of iterations to linearly warmup '
                       'learning rate over.')
    group.add_argument('--lr-warmup-samples', type=int, default=0,
                       help='number of samples to linearly warmup '
                       'learning rate over.')
    group.add_argument('--warmup', type=int, default=None,
                       help='Old lr warmup argument, do not use. Use one of the'
                       '--lr-warmup-* arguments above')
    group.add_argument('--min-lr', type=float, default=0.0,
                       help='Minumum value for learning rate. The scheduler'
                       'clip values below this threshold.')
    group.add_argument('--override-opt_param-scheduler', action='store_true',
                       help='Reset the values of the scheduler (learning rate,'
                       'warmup iterations, minimum learning rate, maximum '
                       'number of iterations, and decay style from input '
                       'arguments and ignore values from checkpoints. Note'
                       'that all the above values will be reset.')
    group.add_argument('--use-checkpoint-opt_param-scheduler', action='store_true',
                       help='Use checkpoint to set the values of the scheduler '
                       '(learning rate, warmup iterations, minimum learning '
                       'rate, maximum number of iterations, and decay style '
                       'from checkpoint and ignore input arguments.')

    return parser


def _add_checkpointing_args(parser):
    group = parser.add_argument_group(title='checkpointing')

    group.add_argument('--save', type=str, default=None,
                       help='Output directory to save checkpoints to.')
    group.add_argument('--save-interval', type=int, default=None,
                       help='Number of iterations between checkpoint saves.')
    group.add_argument('--no-save-optim', action='store_true', default=None,
                       help='Do not save current optimizer.')
    group.add_argument('--no-save-rng', action='store_true', default=None,
                       help='Do not save current rng state.')
    group.add_argument('--load', type=str, default=None,
                       help='Directory containing a model checkpoint.')
    group.add_argument('--no-load-optim', action='store_true', default=None,
                       help='Do not load optimizer when loading checkpoint.')
    group.add_argument('--no-load-rng', action='store_true', default=None,
                       help='Do not load rng state when loading checkpoint.')
    group.add_argument('--finetune', action='store_true',
                       help='Load model for finetuning. Do not load optimizer '
                       'or rng state from checkpoint and set iteration to 0. '
                       'Assumed when loading a release checkpoint.')
    group.add_argument('--no-initialization', action='store_false',
                       help='Do not perform initialization when building model, '
                       'can reduce startup time when definitely loading from a '
                       'checkpoint',
                       dest='perform_initialization')
    group.add_argument('--use-checkpoint-args', action='store_true',
                       help='Override any command line arguments with arguments '
                       'from the checkpoint')

    return parser


def _add_mixed_precision_args(parser):
    group = parser.add_argument_group(title='mixed precision')

    group.add_argument('--fp16', action='store_true',
                       help='Run model in fp16 mode.')
    group.add_argument('--bf16', action='store_true',
                       help='Run model in bfloat16 mode.')
    group.add_argument('--loss-scale', type=float, default=None,
                       help='Static loss scaling, positive power of 2 '
                       'values can improve fp16 convergence. If None, dynamic'
                       'loss scaling is used.')
    group.add_argument('--initial-loss-scale', type=float, default=2**32,
                       help='Initial loss-scale for dynamic loss scaling.')
    group.add_argument('--min-loss-scale', type=float, default=1.0,
                       help='Minimum loss scale for dynamic loss scale.')
    group.add_argument('--loss-scale-window', type=float, default=1000,
                       help='Window over which to raise/lower dynamic scale.')
    group.add_argument('--hysteresis', type=int, default=2,
                       help='hysteresis for dynamic loss scaling')
    group.add_argument('--fp32-residual-connection', action='store_true',
                       help='Move residual connections to fp32.')
    group.add_argument('--no-query-key-layer-scaling', action='store_false',
                       help='Do not scale Q * K^T by 1 / layer-number.',
                       dest='apply_query_key_layer_scaling')
    group.add_argument('--attention-softmax-in-fp32', action='store_true',
                       help='Run attention masking and softmax in fp32. '
                       'This flag is ignored unless '
                       '--no-query-key-layer-scaling is specified.')
    group.add_argument('--accumulate-allreduce-grads-in-fp32',
                       action='store_true',
                       help='Gradient accumulation and all-reduce in fp32.')
    group.add_argument('--fp16-lm-cross-entropy', action='store_true',
                       help='Move the cross entropy unreduced loss calculation'
                       'for lm head to fp16.')

    return parser


def _add_distributed_args(parser):
    group = parser.add_argument_group(title='distributed')

    group.add_argument('--tensor-model-parallel-size', type=int, default=1,
                       help='Degree of tensor model parallelism.')
    group.add_argument('--pipeline-model-parallel-size', type=int, default=1,
                       help='Degree of pipeline model parallelism.')
    group.add_argument('--pipeline-model-parallel-split-rank',
                       type=int, default=None,
                       help='Rank where encoder and decoder should be split.')
    group.add_argument('--model-parallel-size', type=int, default=None,
                       help='Old model parallel argument, do not use. Use '
                       '--tensor-model-parallel-size instead.')
    group.add_argument('--num-layers-per-virtual-pipeline-stage', type=int, default=None,
                       help='Number of layers per virtual pipeline stage')
    group.add_argument('--distributed-backend', default='nccl',
                       choices=['nccl', 'gloo'],
                       help='Which backend to use for distributed training.')
    group.add_argument('--distributed-timeout-minutes', type=int, default=10,
                       help='Timeout minutes for torch.distributed.')
    group.add_argument('--DDP-impl', default='local',
                       choices=['local', 'torch'],
                       help='which DistributedDataParallel implementation '
                       'to use.')
    group.add_argument('--no-contiguous-buffers-in-local-ddp',
                       action='store_false', help='If set, dont use '
                       'contiguous buffer in local DDP.',
                       dest='use_contiguous_buffers_in_local_ddp')
    group.add_argument('--no-scatter-gather-tensors-in-pipeline', action='store_false',
                       help='Use scatter/gather to optimize communication of tensors in pipeline',
                       dest='scatter_gather_tensors_in_pipeline')
    group.add_argument('--use-ring-exchange-p2p', action='store_true',
                       default=False, help='If set, use custom-built ring exchange '
                       'for p2p communications. Note that this option will require '
                       'a custom built image that support ring-exchange p2p.')
    group.add_argument('--local_rank', type=int, default=None,
                       help='local rank passed from distributed launcher.')
    group.add_argument('--lazy-mpu-init', type=bool, required=False,
                       help='If set to True, initialize_megatron() '
                       'skips DDP initialization and returns function to '
                       'complete it instead.Also turns on '
                       '--use-cpu-initialization flag. This is for '
                       'external DDP manager.' )
    group.add_argument('--use-cpu-initialization', action='store_true',
                       default=None, help='If set, affine parallel weights '
                       'initialization uses CPU' )
    group.add_argument('--empty-unused-memory-level', default=0, type=int,
                       choices=[0, 1, 2],
                       help='Call torch.cuda.empty_cache() each iteration '
                       '(training and eval), to reduce fragmentation.'
                       '0=off, 1=moderate, 2=aggressive.')
    group.add_argument('--standalone-embedding-stage', action='store_true',
                       default=False, help='If set, *input* embedding layer '
                       'is placed on its own pipeline stage, without any '
                       'transformer layers. (For T5, this flag currently only '
                       'affects the encoder embedding.)')
    group.add_argument('--use-distributed-optimizer', action='store_true',
                       help='Use distributed optimizer.')

    return parser


def _add_validation_args(parser):
    group = parser.add_argument_group(title='validation')

    group.add_argument('--eval-iters', type=int, default=100,
                       help='Number of iterations to run for evaluation'
                       'validation/test for.')
    group.add_argument('--eval-interval', type=int, default=1000,
                       help='Interval between running evaluation on '
                       'validation set.')

    return parser


def _add_data_args(parser):
    group = parser.add_argument_group(title='data and dataloader')

    group.add_argument('--data-path', nargs='*', default=None,
                       help='Path to the training dataset. Accepted format:'
                       '1) a single data path, 2) multiple datasets in the'
                       'form: dataset1-weight dataset1-path dataset2-weight '
                       'dataset2-path ... It is used with --split when a '
                       'single dataset used for all three: train, valid '
                       'and test. It is exclusive to the other '
                       '--*-data-path args')
    group.add_argument('--split', type=str, default='969, 30, 1',
                       help='Comma-separated list of proportions for training,'
                       ' validation, and test split. For example the split '
                       '`90,5,5` will use 90%% of data for training, 5%% for '
                       'validation and 5%% for test.')
    group.add_argument('--train-data-path', nargs='*', default=None,
                       help='Path to the training dataset. Accepted format:'
                       '1) a single data path, 2) multiple datasets in the'
                       'form: dataset1-weight dataset1-path dataset2-weight '
                       'dataset2-path ...')
    group.add_argument('--valid-data-path', nargs='*', default=None,
                       help='Path to the validation dataset. Accepted format:'
                       '1) a single data path, 2) multiple datasets in the'
                       'form: dataset1-weight dataset1-path dataset2-weight '
                       'dataset2-path ...')
    group.add_argument('--test-data-path', nargs='*', default=None,
                       help='Path to the test dataset. Accepted format:'
                       '1) a single data path, 2) multiple datasets in the'
                       'form: dataset1-weight dataset1-path dataset2-weight '
                       'dataset2-path ...')

    group.add_argument('--vocab-file', type=str, default=None,
                       help='Path to the vocab file.')
    group.add_argument('--merge-file', type=str, default=None,
                       help='Path to the BPE merge file.')
    group.add_argument('--vocab-extra-ids', type=int, default=0,
                       help='Number of additional vocabulary tokens. '
                            'They are used for span masking in the T5 model')
    group.add_argument('--seq-length', type=int, default=None,
                       help='Maximum sequence length to process.')
    group.add_argument('--encoder-seq-length', type=int, default=None,
                       help='Maximum encoder sequence length to process.'
                       'This should be exclusive of --seq-length')
    group.add_argument('--decoder-seq-length', type=int, default=None,
                       help="Maximum decoder sequence length to process.")
    group.add_argument('--retriever-seq-length', type=int, default=256,
                       help='Maximum sequence length for the biencoder model '
                       'for retriever')
    group.add_argument('--sample-rate', type=float, default=1.0,
                       help='sample rate for training data. Supposed to be 0 '
                            ' < sample_rate < 1')
    group.add_argument('--mask-prob', type=float, default=0.15,
                       help='Probability of replacing a token with mask.')
    group.add_argument('--short-seq-prob', type=float, default=0.1,
                       help='Probability of producing a short sequence.')
    group.add_argument('--mmap-warmup', action='store_true',
                       help='Warm up mmap files.')
    group.add_argument('--num-workers', type=int, default=2,
                       help="Dataloader number of workers.")
    group.add_argument('--tokenizer-type', type=str,
                       default=None,
                       choices=['BertWordPieceLowerCase',
                                'BertWordPieceCase',
                                'GPT2BPETokenizer',
                                'SentencePieceTokenizer'],
                       help='What type of tokenizer to use.')
    group.add_argument('--tokenizer-model', type=str, default=None,
                       help='Sentencepiece tokenizer model.')
    group.add_argument('--data-impl', type=str, default='infer',
                       choices=['lazy', 'cached', 'mmap', 'infer'],
                       help='Implementation of indexed datasets.')
    group.add_argument('--reset-position-ids', action='store_true',
                       help='Reset posistion ids after end-of-document token.')
    group.add_argument('--reset-attention-mask', action='store_true',
                       help='Reset self attention maske after '
                       'end-of-document token.')
    group.add_argument('--eod-mask-loss', action='store_true',
                       help='Mask loss for the end of document tokens.')

    return parser


def _add_autoresume_args(parser):
    group = parser.add_argument_group(title='autoresume')

    group.add_argument('--adlr-autoresume', action='store_true',
                       help='Enable autoresume on adlr cluster.')
    group.add_argument('--adlr-autoresume-interval', type=int, default=1000,
                       help='Intervals over which check for autoresume'
                       'termination signal')

    return parser


def _add_biencoder_args(parser):
    group = parser.add_argument_group(title='biencoder')

    # network size
    group.add_argument('--ict-head-size', type=int, default=None,
                       help='Size of block embeddings to be used in ICT and '
                        'REALM (paper default: 128)')
    group.add_argument('--biencoder-projection-dim', type=int, default=0,
                       help='Size of projection head used in biencoder (paper'
                        ' default: 128)')
    group.add_argument('--biencoder-shared-query-context-model', action='store_true',
                        help='Whether to share the parameters of the query '
                        'and context models or not')

    # checkpointing
    group.add_argument('--ict-load', type=str, default=None,
                       help='Directory containing an ICTBertModel checkpoint')
    group.add_argument('--bert-load', type=str, default=None,
                       help='Directory containing an BertModel checkpoint '
                       '(needed to start ICT and REALM)')

    # data
    group.add_argument('--titles-data-path', type=str, default=None,
                       help='Path to titles dataset used for ICT')
    group.add_argument('--query-in-block-prob', type=float, default=0.1,
                       help='Probability of keeping query in block for '
                       'ICT dataset')
    group.add_argument('--use-one-sent-docs', action='store_true',
                       help='Whether to use one sentence documents in ICT')
    group.add_argument('--evidence-data-path', type=str, default=None,
                       help='Path to Wikipedia Evidence frm DPR paper')

    # training
    group.add_argument('--retriever-report-topk-accuracies', nargs='+', type=int,
                        default=[], help="Which top-k accuracies to report "
                        "(e.g. '1 5 20')")
    group.add_argument('--retriever-score-scaling', action='store_true',
                       help='Whether to scale retriever scores by inverse '
                        'square root of hidden size')

    # faiss index
    group.add_argument('--block-data-path', type=str, default=None,
                       help='Where to save/load BlockData to/from')
    group.add_argument('--embedding-path', type=str, default=None,
                       help='Where to save/load Open-Retrieval Embedding'
                        ' data to/from')

    # indexer
    group.add_argument('--indexer-batch-size', type=int, default=128,
                       help='How large of batches to use when doing indexing '
                       'jobs')
    group.add_argument('--indexer-log-interval', type=int, default=1000,
                       help='After how many batches should the indexer '
                       'report progress')
    return parser


def _add_vision_args(parser):
    group = parser.add_argument_group(title="vision")

    # general vision arguements
    group.add_argument('--num-classes', type=int, default=1000,
                       help='num of classes in vision classificaiton task')
    group.add_argument('--img-h', type=int, default=224,
                       help='Image height for vision classification task')
    group.add_argument('--img-w', type=int, default=224,
                       help='Image height for vision classification task')
    group.add_argument('--num-channels', type=int, default=3,
                       help='Number of channels in input image data')
    group.add_argument('--patch-dim', type=int, default=16,
                       help='patch dimension')
    group.add_argument('--classes-fraction', type=float, default=1.0,
                       help='training with fraction of classes.')
    group.add_argument('--data-per-class-fraction', type=float, default=1.0,
                       help='training with fraction of data per class.')
    group.add_argument('--no-data-sharding', action='store_false',
                       help='Disable data sharding.',
                       dest='data_sharding')
    group.add_argument('--head-lr-mult', type=float, default=1.0,
                       help='learning rate multiplier for head during finetuning')

    # pretraining type and backbone selection`
    group.add_argument('--vision-pretraining', action='store_true',
                       help='flag to indicate vision pretraining')
    group.add_argument('--vision-pretraining-type', type=str, default='classify',
                       choices=['classify', 'inpaint', 'dino'],
                       help='pretraining objectives')
    group.add_argument('--vision-backbone-type', type=str, default='vit',
                       choices=['vit', 'mit', 'swin'],
                       help='backbone types types')
    group.add_argument('--swin-backbone-type', type=str, default='tiny',
                       choices=['tiny', 'base', 'h3'],
                       help='pretraining objectives')
    
    # inpainting arguments
    group.add_argument('--mask-type', type=str, default='random',
                       choices=['random', 'row'],
                       help='mask types')
    group.add_argument('--mask-factor', type=float, default=1.0,
                       help='mask size scaling parameter')
 
    # dino arguments
    group.add_argument('--iter-per-epoch', type=int, default=1250,
                       help='iterations per epoch')
    group.add_argument('--dino-local-img-size', type=int, default=96,
                       help='Image size for vision classification task')
    group.add_argument('--dino-local-crops-number', type=int, default=10,
                       help='Number of local crops')
    group.add_argument('--dino-head-hidden-size', type=int, default=2048,
                       help='Hidden dimension size in dino head')
    group.add_argument('--dino-bottleneck-size', type=int, default=256,
                       help='Bottle neck dimension in dino head ')
    group.add_argument('--dino-freeze-last-layer', type=float, default=1,
                       help='Freezing last layer weights')
    group.add_argument('--dino-norm-last-layer', action='store_true',
                       help='Disable Norm in last layer.')
    group.add_argument('--dino-warmup-teacher-temp', type=float, default=0.04,
                       help='warump teacher temperature')
    group.add_argument('--dino-teacher-temp', type=float, default=0.07,
                       help='teacher temperature')
    group.add_argument('--dino-warmup-teacher-temp-epochs', type=int, default=30,
                       help='warmup teacher temperaure epochs')

    return parser<|MERGE_RESOLUTION|>--- conflicted
+++ resolved
@@ -326,7 +326,16 @@
     if args.sequence_parallel:
         args.async_tensor_model_parallel_allreduce = False
 
-<<<<<<< HEAD
+    if os.environ.get('CUDA_DEVICE_MAX_CONNECTIONS') != "1":
+        if args.sequence_parallel:
+            raise RuntimeError(
+                "Using sequence parallelism requires setting the environment variable "
+                "CUDA_DEVICE_MAX_CONNECTIONS to 1")
+        if args.async_tensor_model_parallel_allreduce:
+            raise RuntimeError(
+                "Using async gradient all reduce requires setting the environment "
+                "variable CUDA_DEVICE_MAX_CONNECTIONS to 1")
+
     # Load retro args.
     if args.retro_workdir:
         retro_args_path = get_retro_args_path(args.retro_workdir)
@@ -344,21 +353,6 @@
     if retro_args and args != retro_args:
         _print_args("retro arguments", types.SimpleNamespace(**{k:v for k,v in vars(retro_args).items() if k.startswith("retro") or k.startswith("rank")}))
 
-=======
-
-    if os.environ.get('CUDA_DEVICE_MAX_CONNECTIONS') != "1":
-        if args.sequence_parallel:
-            raise RuntimeError(
-                "Using sequence parallelism requires setting the environment variable "
-                "CUDA_DEVICE_MAX_CONNECTIONS to 1")
-        if args.async_tensor_model_parallel_allreduce:
-            raise RuntimeError(
-                "Using async gradient all reduce requires setting the environment "
-                "variable CUDA_DEVICE_MAX_CONNECTIONS to 1")
-
-
-    _print_args(args)
->>>>>>> 52e63688
     return args
 
 
@@ -389,20 +383,16 @@
                        help='During inference, if batch-size times '
                        'sequence-length is smaller than this threshold '
                        'then we will not use pipelining, otherwise we will.')
-<<<<<<< HEAD
-    group.add_argument('--output-bert-embeddings', action='store_true',
-                       help='Output Bert embeddings directly (i.e., the pooled '
-                       'output), rather than its binary head output or entire '
-                       'hidden batch.')
-
-=======
-    
     group.add_argument('--max-tokens-to-oom',
                        type=int, default=12000,
                        help='Maximum number of tokens during inference'
                        'tokens here is # in prompt + # to generate'
                        'Allows us to throw an error before OOM crashes server')
->>>>>>> 52e63688
+    group.add_argument('--output-bert-embeddings', action='store_true',
+                       help='Output Bert embeddings directly (i.e., the pooled '
+                       'output), rather than its binary head output or entire '
+                       'hidden batch.')
+
     return parser
 
 
