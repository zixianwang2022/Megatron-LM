--- conflicted
+++ resolved
@@ -23,10 +23,7 @@
 from megatron import get_tensorboard_writer
 from megatron import get_wandb_writer
 from megatron import get_one_logger
-<<<<<<< HEAD
-=======
 from megatron import get_app_tag
->>>>>>> 7027a1d7
 from megatron import get_current_global_batch_size
 from megatron import get_num_microbatches
 from megatron import is_last_rank
@@ -144,11 +141,7 @@
     one_logger = get_one_logger()
     if one_logger:
         one_logger.log_metrics({
-<<<<<<< HEAD
-            'train_iterations_warmup': args.lr_warmup_iters,
-=======
             'train_iterations_warmup': 5
->>>>>>> 7027a1d7
         })
 
     # Model, optimizer, and learning rate.
@@ -781,13 +774,8 @@
         train_samples_start = args.consumed_train_samples
         train_samples_target = args.train_samples
         one_logger.log_metrics({
-<<<<<<< HEAD
-            'train_iterations_start': iteration,
-            'train_samples_start': args.consumed_train_samples,
-=======
             'train_samples_start': args.consumed_train_samples,
             'train_iterations_start': iteration,
->>>>>>> 7027a1d7
             'train_samples_target': train_samples_target,
             'train_iterations_target': args.train_iters,
         })
@@ -826,10 +814,7 @@
         gc.disable()
         gc.collect()
 
-<<<<<<< HEAD
-=======
     num_microbatches = get_num_microbatches()
->>>>>>> 7027a1d7
     eval_duration = 0.0
     eval_iterations = 0
     def track_e2e_metrics():
@@ -838,15 +823,9 @@
             train_duration = timers('interval-time').active_time()  # overall_elapsed
             train_samples = args.consumed_train_samples - train_samples_start
             train_iterations = iteration - iteration_start
-<<<<<<< HEAD
-            train_iterations_time_msecs_avg = train_duration*1000.0 / train_iterations
-            if eval_iterations:
-                validation_iterations_time_msecs_avg = eval_duration*1000.0 / eval_iterations
-=======
             train_iterations_time_msecs_avg = (train_duration * 1000.0) / train_iterations
             if eval_iterations:
                 validation_iterations_time_msecs_avg = (eval_duration * 1000.0) / eval_iterations
->>>>>>> 7027a1d7
             else:
                 validation_iterations_time_msecs_avg = None
 
