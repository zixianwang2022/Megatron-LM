--- conflicted
+++ resolved
@@ -40,11 +40,7 @@
 from megatron.initialize import write_args_to_tensorboard
 from megatron.initialize import set_jit_fusion_options
 from megatron.optimizer_param_scheduler import OptimizerParamScheduler
-<<<<<<< HEAD
 from megatron.model.transformer import ParallelGatedXattnFusedTransformerLayer
-from megatron.model import DistributedDataParallel as LocalDDP
-=======
->>>>>>> 60795d5b
 from megatron.utils import check_adlr_autoresume_termination
 from megatron.utils import unwrap_model
 from megatron.data.data_samplers import build_pretraining_data_loader
@@ -158,22 +154,9 @@
             mpu.set_virtual_pipeline_model_parallel_rank(i)
             iterators = build_train_valid_test_data_iterators(
                 train_valid_test_dataset_provider)
-<<<<<<< HEAD
-            for _ in range(len(model))
-        ]
-        train_data_iterator = [data_iterators[0]
-                               for data_iterators in all_data_iterators]
-        valid_data_iterator = [data_iterators[1]
-                               for data_iterators in all_data_iterators]
-        test_data_iterator = [data_iterators[2]
-                              for data_iterators in all_data_iterators]
-        train_dataloader = [data_iterators[3]
-                            for data_iterators in all_data_iterators]
-=======
             train_data_iterator.append(iterators[0])
             valid_data_iterator.append(iterators[1])
             test_data_iterator.append(iterators[2])
->>>>>>> 60795d5b
     else:
         train_data_iterator, valid_data_iterator, test_data_iterator, train_dataloader \
             = build_train_valid_test_data_iterators(
@@ -436,7 +419,6 @@
     args = get_args()
 
     model = get_model(model_provider_func, model_type)
-<<<<<<< HEAD
 
     if args.fp32SAM:
         fp16 = args.fp16
@@ -453,11 +435,7 @@
         args.bf16 = bf16
         args.params_dtype = pdtype
 
-    unwrapped_model = unwrap_model(model,
-                                   (torchDDP, LocalDDP, Float16Module))
-=======
     unwrapped_model = unwrap_model(model)
->>>>>>> 60795d5b
 
     optimizer = get_megatron_optimizer(model, visual_model, no_wd_decay_cond,
                                        scale_lr_cond, lr_mult)
@@ -472,7 +450,6 @@
     else:
         args.iteration = 0
 
-<<<<<<< HEAD
     if visual_model:
         if args.use_hybrid_visual_backbones:
             validate_visual_args_sam(args)
@@ -490,19 +467,12 @@
             load_visual_checkpoint(unwrap_model(visual_model[0]))
         print_rank_0("Loaded pretrained ViT model.")
 
-    # We only support local DDP with multiple micro-batches.
-    if len(model) > 1 or mpu.get_pipeline_model_parallel_world_size() > 1:
-        assert args.DDP_impl == 'local'
-
     for i in range(args.num_layers - 1):
         cur_layer = unwrapped_model[0].language_model.encoder.layers[i + 1]
         if isinstance(cur_layer, ParallelGatedXattnFusedTransformerLayer):
             print('Xattn-Layer %d: Attn Gate:' % (i + 1), cur_layer.attn_gate.item(), '\t', 'FF Gate:', cur_layer.ff_gate.item())
 
-    # get model without FP16 and/or TorchDDP wrappers
-=======
     # get model without FP16 and/or DDP wrappers
->>>>>>> 60795d5b
     if args.iteration == 0 and len(unwrapped_model) == 1 \
         and hasattr(unwrapped_model[0], 'init_state_dict_from_bert'):
         print_rank_0("Initializing ICT from pretrained BERT model")
@@ -523,16 +493,10 @@
     timers = get_timers()
 
     # Set grad to zero.
-<<<<<<< HEAD
-    if args.DDP_impl == 'local' and args.use_contiguous_buffers_in_local_ddp:
-        for partition in model:
-            partition.zero_grad_buffer()
-        if visual_model is not None:
-            visual_model.zero_grad_buffer()
-=======
     for partition in model:
         partition.zero_grad_buffer()
->>>>>>> 60795d5b
+    if visual_model is not None:
+        visual_model.zero_grad_buffer()
     optimizer.zero_grad()
 
     # Forward pass.
@@ -545,20 +509,12 @@
         seq_length=args.seq_length,
         micro_batch_size=args.micro_batch_size,
         decoder_seq_length=args.decoder_seq_length,
-        forward_only=False, visual_model=visual_model)
+        forward_only=False)
 
     # Empty unused memory.
     if args.empty_unused_memory_level >= 1:
         torch.cuda.empty_cache()
 
-<<<<<<< HEAD
-    torch.cuda.nvtx.range_push("reduce grads")
-    # Reduce gradients.
-    optimizer.reduce_model_grads(args, timers)
-    torch.cuda.nvtx.range_pop()
-
-=======
->>>>>>> 60795d5b
     # Vision gradients.
     if args.vision_pretraining and args.vision_pretraining_type == "dino":
         unwrapped_model = unwrap_model(model[0])
@@ -927,15 +883,11 @@
             evaluate_and_print_results(prefix, forward_step_func,
                                        valid_data_iterator, model,
                                        iteration, process_non_loss_data_func,
-<<<<<<< HEAD
                                        config, False, visual_model=visual_model)
-=======
-                                       config, False)
             if args.manual_gc and args.manual_gc_eval:
                 # Collect only the objects created and used in evaluation.
                 gc.collect(generation=0)
 
->>>>>>> 60795d5b
         # Checkpointing
         saved_checkpoint = False
         if args.exit_signal_handler:
@@ -1067,8 +1019,7 @@
 
             args.consumed_valid_samples += eval_batch_size
 
-<<<<<<< HEAD
-=======
+
             if args.exit_duration_in_mins:
                 train_time = (time.time() - _TRAIN_START_TIME) / 60.0
                 done_cuda = torch.cuda.IntTensor(
@@ -1080,7 +1031,6 @@
                     print_rank_0('Exiting during evaluation, timelimit reached')
                     return None, None, True
 
->>>>>>> 60795d5b
         collected_non_loss_data = None
         if process_non_loss_data_func is not None and is_last_rank():
             collected_non_loss_data = forward_backward_func(
@@ -1092,14 +1042,10 @@
                 micro_batch_size=args.micro_batch_size,
                 decoder_seq_length=args.decoder_seq_length,
                 forward_only=True,
-<<<<<<< HEAD
                 collect_non_loss_data=True, visual_model=visual_model)
-=======
-                collect_non_loss_data=True)
-        
-        
-
->>>>>>> 60795d5b
+
+
+
 
     # Move model back to the train mode.
     for model_module in model:
@@ -1125,7 +1071,6 @@
         writer = None
     string = ""
 
-<<<<<<< HEAD
     if args.dataset_type == "nvgpt4":
         import yaml
 
@@ -1154,37 +1099,6 @@
             dataset_name = val_dataset_names[-2] + "_" + val_dataset_names[-1]
         else:
             dataset_name = "validset"
-=======
-    wandb_writer = get_wandb_writer()
-
-    total_loss_dict, collected_non_loss_data, timelimit = evaluate(
-        forward_step_func, data_iterator, model,
-        process_non_loss_data_func, config, verbose)
-    # Timelimit hit during evaluation
-    if timelimit:
-        return
-    string = ' validation loss at {} | '.format(prefix)
-    for key in total_loss_dict:
-        string += '{} value: {:.6E} | '.format(key, total_loss_dict[key].item())
-        ppl = math.exp(min(20, total_loss_dict[key].item()))
-        string += '{} PPL: {:.6E} | '.format(key, ppl)
-        if writer:
-            writer.add_scalar('{} validation'.format(key),
-                              total_loss_dict[key].item(),
-                              iteration)
-            writer.add_scalar('{} validation vs samples'.format(key),
-                              total_loss_dict[key].item(),
-                              args.consumed_train_samples)
-            if args.log_validation_ppl_to_tensorboard:
-                writer.add_scalar('{} validation ppl'.format(key), ppl,
-                                  iteration)
-                writer.add_scalar('{} validation ppl vs samples'.format(key),
-                                  ppl, args.consumed_train_samples)
-            if wandb_writer and is_last_rank():
-                wandb_writer.log({
-                    '{} validation'.format(key): total_loss_dict[key].item()},
-                    iteration)
->>>>>>> 60795d5b
 
         string += " validation loss at {} | ".format(dataset_name)
         for key in total_loss_dict:
@@ -1365,24 +1279,12 @@
     # Construct the data pipeline
     if is_distributed or mpu.get_tensor_model_parallel_rank() == 0:
 
-<<<<<<< HEAD
         if args.dataset_type == 'nvgpt4':
             train_dataloader, valid_dataloader, test_dataloader = build_nvgpt_dataloader()
-=======
-        # Build datasets.
-        train_ds, valid_ds, test_ds = build_train_valid_test_datasets(
-            build_train_valid_test_datasets_provider)
-        # Build dataloders.
-        train_dataloader = build_pretraining_data_loader(
-            train_ds, args.consumed_train_samples)
-        if args.skip_train:
-            valid_dataloader = build_pretraining_data_loader(valid_ds, 0)
->>>>>>> 60795d5b
         else:
             # Build datasets.
             train_ds, valid_ds, test_ds = build_train_valid_test_datasets(
                 build_train_valid_test_datasets_provider)
-
             # Build dataloders.
             train_dataloader = build_pretraining_data_loader(
                 train_ds, args.consumed_train_samples)
