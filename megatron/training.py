--- conflicted
+++ resolved
@@ -167,30 +167,22 @@
         iteration = args.iteration
 
     if args.do_valid:
-<<<<<<< HEAD
-        prefix = 'the end of training for val data'
+        prefix = f'iteration {iteration} on validation set'
         if getattr(args, "reset_eval", False) and valid_data_iterator is not None:
             valid_data_iterator, valid_data_iterator2 = tee(valid_data_iterator)
             evaluate_and_print_results(prefix, forward_step_func,
-                                    valid_data_iterator, model,
-                                    iteration, process_non_loss_data_func,
-                                    False)
+                                   valid_data_iterator, model,
+                                   iteration, process_non_loss_data_func, config,
+                                   verbose=True, write_to_tensorboard=not args.skip_train)
             valid_data_iterator = valid_data_iterator2
         else:
             evaluate_and_print_results(prefix, forward_step_func,
-                                    valid_data_iterator, model,
-                                    iteration, process_non_loss_data_func,
-                                    False)
-
-    if args.save and iteration != 0:
-        save_checkpoint(iteration, model, optimizer, opt_param_scheduler)
-=======
-        prefix = f'iteration {iteration} on validation set'
-        evaluate_and_print_results(prefix, forward_step_func,
                                    valid_data_iterator, model,
                                    iteration, process_non_loss_data_func, config,
                                    verbose=True, write_to_tensorboard=not args.skip_train)
->>>>>>> a9e50804
+
+    if args.save and iteration != 0:
+        save_checkpoint(iteration, model, optimizer, opt_param_scheduler)
 
     if args.do_test:
         prefix = f'iteration {iteration} on test set'
@@ -772,25 +764,18 @@
         if args.eval_interval and iteration % args.eval_interval == 0 and \
            args.do_valid:
             prefix = 'iteration {}'.format(iteration)
-<<<<<<< HEAD
             if getattr(args, "reset_eval", False) and valid_data_iterator is not None:
                 valid_data_iterator, valid_data_iterator2 = tee(valid_data_iterator)
                 evaluate_and_print_results(prefix, forward_step_func,
-                                        valid_data_iterator, model,
-                                        iteration, process_non_loss_data_func,
-                                        False)
+                                       valid_data_iterator, model,
+                                       iteration, process_non_loss_data_func,
+                                       config, False)
                 valid_data_iterator = valid_data_iterator2
             else:
                 evaluate_and_print_results(prefix, forward_step_func,
-                                        valid_data_iterator, model,
-                                        iteration, process_non_loss_data_func,
-                                        False)
-=======
-            evaluate_and_print_results(prefix, forward_step_func,
                                        valid_data_iterator, model,
                                        iteration, process_non_loss_data_func,
                                        config, False)
->>>>>>> a9e50804
 
         # Checkpointing
         saved_checkpoint = False
