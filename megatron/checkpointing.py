# Copyright (c) 2023, NVIDIA CORPORATION. All rights reserved.

"""Input/output checkpointing."""

import os
import random
import sys
import numpy as np

import torch

from megatron import update_num_microbatches
from megatron.core import mpu, tensor_parallel
from .global_vars import get_args
from .utils import (unwrap_model,
                    print_rank_0)


_CHECKPOINT_VERSION = None


def set_checkpoint_version(value):
    global _CHECKPOINT_VERSION
    if _CHECKPOINT_VERSION is not None:
        assert _CHECKPOINT_VERSION == value, \
            "checkpoint versions do not match"
    _CHECKPOINT_VERSION = value


def get_checkpoint_version():
    global _CHECKPOINT_VERSION
    return _CHECKPOINT_VERSION


def check_checkpoint_args(checkpoint_args):
    """Ensure fixed arguments for a model are the same for the input
    arguments and the one retrieved from checkpoint."""
    args = get_args()

    def _compare(arg_name, old_arg_name=None, default=None):
        if old_arg_name is not None:
            ckpt_arg_name = old_arg_name
        else:
            ckpt_arg_name = arg_name
        if default is not None:
            checkpoint_value = getattr(checkpoint_args, ckpt_arg_name, default)
        else:
            checkpoint_value = getattr(checkpoint_args, ckpt_arg_name)
        args_value = getattr(args, arg_name)
        error_message = '{} value from checkpoint ({}) is not equal to the ' \
                        'input argument value ({}).'.format(
                            arg_name, checkpoint_value, args_value)
        assert checkpoint_value == args_value, error_message

    _compare('num_layers')
    _compare('hidden_size')
    _compare('num_attention_heads')
    _compare('add_position_embedding', default=True)
    if args.vocab_file:
        _compare('max_position_embeddings')
        _compare('make_vocab_size_divisible_by')
        _compare('padded_vocab_size')
        _compare('tokenizer_type')
    if args.data_parallel_random_init:
        _compare('data_parallel_random_init')
    if get_checkpoint_version() < 3.0:
        _compare('tensor_model_parallel_size',
                 old_arg_name='model_parallel_size')
    if get_checkpoint_version() >= 3.0:
        _compare('tensor_model_parallel_size')
        _compare('pipeline_model_parallel_size')


def ensure_directory_exists(filename):
    """Build filename's path if it does not already exists."""
    dirname = os.path.dirname(filename)
    os.makedirs(dirname, exist_ok = True)


def get_checkpoint_name(checkpoints_path, iteration, release=False,
                        pipeline_parallel=None,
                        tensor_rank=None, pipeline_rank=None):
    """Determine the directory name for this rank's checkpoint."""
    if release:
        directory = 'release'
    else:
        directory = 'iter_{:07d}'.format(iteration)

    # Use both the tensor and pipeline MP rank.
    if pipeline_parallel is None:
        pipeline_parallel = (mpu.get_pipeline_model_parallel_world_size() > 1)
    if tensor_rank is None:
        tensor_rank = mpu.get_tensor_model_parallel_rank()
    if pipeline_rank is None:
        pipeline_rank = mpu.get_pipeline_model_parallel_rank()

    # Use both the tensor and pipeline MP rank. If using the distributed
    # optimizer, then the optimizer's path must additionally include the
    # data parallel rank.
    if not pipeline_parallel:
        common_path = os.path.join(checkpoints_path, directory,
                            f'mp_rank_{tensor_rank:02d}')
    else:
        common_path = os.path.join(checkpoints_path, directory,
                        f'mp_rank_{tensor_rank:02d}_{pipeline_rank:03d}')

    return os.path.join(common_path, "model_optim_rng.pt")
<<<<<<< HEAD


def get_distributed_optimizer_checkpoint_name(model_checkpoint_name):
    return os.path.join(os.path.dirname(model_checkpoint_name),
                        "distrib_optim.pt")

=======


def get_distributed_optimizer_checkpoint_name(model_checkpoint_name):
    return os.path.join(os.path.dirname(model_checkpoint_name),
                        "distrib_optim.pt")

>>>>>>> a9e50804

def find_checkpoint_rank_0(checkpoints_path, iteration, release=False):
    """Finds the checkpoint for rank 0 without knowing if we are using
    pipeline parallelism or not.

    Since the checkpoint naming scheme changes if pipeline parallelism
    is present, we need to look for both naming schemes if we don't
    know if the checkpoint has pipeline parallelism.
    """

    # Look for checkpoint with no pipelining
    filename = get_checkpoint_name(checkpoints_path, iteration, release,
                                   pipeline_parallel=False,
                                   tensor_rank=0, pipeline_rank=0)
    if os.path.isfile(filename):
        return filename

    # Look for checkpoint with pipelining
    filename = get_checkpoint_name(checkpoints_path, iteration, release,
                                   pipeline_parallel=True,
                                   tensor_rank=0, pipeline_rank=0)
    if os.path.isfile(filename):
        return filename

    return None, None


def get_checkpoint_tracker_filename(checkpoints_path):

    """Tracker file rescords the latest chckpoint during
    training to restart from."""
    return os.path.join(checkpoints_path, 'latest_checkpointed_iteration.txt')


def read_metadata(tracker_filename):
    # Read the tracker file and either set the iteration or
    # mark it as a release checkpoint.
    iteration = 0
    release = False
    with open(tracker_filename, 'r') as f:
        metastring = f.read().strip()
        try:
            iteration = int(metastring)
        except ValueError:
            release = metastring == 'release'
            if not release:
                print_rank_0('ERROR: Invalid metadata file {}. Exiting'.format(
                    tracker_filename))
                sys.exit()
    assert iteration > 0 or release, 'error parsing metadata file {}'.format(
        tracker_filename)

    # Get the max iteration retrieved across the ranks.
    if torch.distributed.is_initialized():
        iters_cuda = torch.cuda.LongTensor([iteration])
        torch.distributed.all_reduce(iters_cuda, op=torch.distributed.ReduceOp.MAX)
        max_iter = iters_cuda[0].item()

        # We should now have all the same iteration.
        # If not, print a warning and chose the maximum
        # iteration across all ranks.
        if iteration != max_iter:
            rank = torch.distributed.get_rank()
            print('WARNING: on rank {} found iteration {} in the '
                  'metadata while max iteration across the ranks '
                  'is {}, replacing it with max iteration.'.format(
                      rank, iteration, max_iter), flush=True)
    else:
        # When loading a checkpoint outside of training (for example,
        # when editing it), we might not have torch distributed
        # initialized, in this case, just assume we have the latest
        max_iter = iteration
    return max_iter, release


def get_rng_state():
    """ collect rng state across data parallel ranks """
    args = get_args()
    rng_state = {
        'random_rng_state': random.getstate(),
        'np_rng_state': np.random.get_state(),
        'torch_rng_state': torch.get_rng_state(),
        'cuda_rng_state': torch.cuda.get_rng_state(),
        'rng_tracker_states': tensor_parallel.get_cuda_rng_tracker().get_states()}

    rng_state_list = None
    if torch.distributed.is_initialized() and \
            mpu.get_data_parallel_world_size() > 1 and \
            args.data_parallel_random_init:
        rng_state_list = \
            [None for i in range(mpu.get_data_parallel_world_size())]
        torch.distributed.all_gather_object(
            rng_state_list,
            rng_state,
            group=mpu.get_data_parallel_group())
    else:
        rng_state_list = [rng_state]

    return rng_state_list


def save_checkpoint(iteration, model, optimizer, opt_param_scheduler):
    """Save a model checkpoint."""
    args = get_args()

    # Only rank zero of the data parallel writes to the disk.
    model = unwrap_model(model)

    print_rank_0('saving checkpoint at iteration {:7d} to {}'.format(
        iteration, args.save))

    # Collect rng state across data parallel ranks.
    rng_state = get_rng_state()

    # Checkpoint name.
    checkpoint_name = get_checkpoint_name(args.save, iteration)

    # Save distributed optimizer's custom parameter state.
    if args.use_distributed_optimizer:
        optim_checkpoint_name = \
            get_distributed_optimizer_checkpoint_name(checkpoint_name)
        ensure_directory_exists(optim_checkpoint_name)
        optimizer.save_parameter_state(optim_checkpoint_name)

    # Collect args, model, RNG.
    if not torch.distributed.is_initialized() \
       or mpu.get_data_parallel_rank() == 0:

        # Arguments, iteration, and model.
        state_dict = {}
        state_dict['args'] = args
        state_dict['checkpoint_version'] = 3.0
        state_dict['iteration'] = iteration
        if len(model) == 1:
            state_dict['model'] = model[0].state_dict_for_save_checkpoint()
        else:
            for i in range(len(model)):
                mpu.set_virtual_pipeline_model_parallel_rank(i)
                state_dict['model%d' % i] = \
                    model[i].state_dict_for_save_checkpoint()

        # Optimizer stuff.
        if not args.no_save_optim:
            if optimizer is not None:
                state_dict['optimizer'] = optimizer.state_dict()
            if opt_param_scheduler is not None:
                state_dict['opt_param_scheduler'] = \
                    opt_param_scheduler.state_dict()

        # RNG states.
        if not args.no_save_rng:
            state_dict["rng_state"] = rng_state

        # Save.
        ensure_directory_exists(checkpoint_name)
        torch.save(state_dict, checkpoint_name)

    # Wait so everyone is done (necessary)
    if torch.distributed.is_initialized():
        torch.distributed.barrier()

    print_rank_0('  successfully saved checkpoint at iteration {:7d} to {}' \
                 .format(iteration, args.save))

    # And update the latest iteration
    if not torch.distributed.is_initialized() \
       or torch.distributed.get_rank() == 0:
        tracker_filename = get_checkpoint_tracker_filename(args.save)
        with open(tracker_filename, 'w') as f:
            f.write(str(iteration))

    # Wait so everyone is done (not necessary)
    if torch.distributed.is_initialized():
        torch.distributed.barrier()


def _transpose_first_dim(t, num_splits, num_splits_first, model):
    input_shape = t.size()
    # We use a self_attention module but the values extracted aren't
    # specific to self attention so should work for cross attention as well
    while hasattr(model, 'module'):
        model = model.module
    attention_module = model.language_model.encoder.layers[0].self_attention
    hidden_size_per_attention_head = attention_module.hidden_size_per_attention_head
    num_attention_heads_per_partition = attention_module.num_attention_heads_per_partition
    if num_splits_first:
        """[num_splits * np * hn, h]
        -->(view) [num_splits, np, hn, h]
        -->(tranpose) [np, num_splits, hn, h]
        -->(view) [np * num_splits * hn, h] """

        intermediate_shape = \
            (num_splits, num_attention_heads_per_partition,
             hidden_size_per_attention_head) + input_shape[1:]

        t = t.view(*intermediate_shape)
        t = t.transpose(0, 1).contiguous()
    else:
        """[np * hn * num_splits, h]
        -->(view) [np, hn, num_splits, h]
        -->(tranpose) [np, num_splits, hn, h]
        -->(view) [np * num_splits * hn, h] """

        intermediate_shape = \
            (num_attention_heads_per_partition,
             hidden_size_per_attention_head, num_splits) +\
             input_shape[1:]

        t = t.view(*intermediate_shape)
        t = t.transpose(1, 2).contiguous()
    t = t.view(*input_shape)

    return t


def fix_query_key_value_ordering(model, checkpoint_version):
    """Fix up query/key/value matrix ordering if checkpoint
    version is smaller than 2.0
    """
    if checkpoint_version < 2.0:
        if isinstance(model, list):
            assert len(model)==1
            model = model[0]
        for name, param in model.named_parameters():
            if name.endswith(('.query_key_value.weight', '.query_key_value.bias')):
                if checkpoint_version == 0:
                    fixed_param = _transpose_first_dim(param.data, 3, True, model)
                elif checkpoint_version == 1.0:
                    fixed_param = _transpose_first_dim(param.data, 3, False, model)
                else:
                    print_rank_0(f"Invalid checkpoint version {checkpoint_version}.")
                    sys.exit()
                param.data.copy_(fixed_param)
            if name.endswith(('.key_value.weight', '.key_value.bias')):
                if checkpoint_version == 0:
                    fixed_param = _transpose_first_dim(param.data, 2, True, model)
                elif checkpoint_version == 1.0:
                    fixed_param = _transpose_first_dim(param.data, 2, False, model)
                else:
                    print_rank_0(f"Invalid checkpoint version {checkpoint_version}.")
                    sys.exit()
                param.data.copy_(fixed_param)
        print_rank_0(" succesfully fixed query-key-values ordering for"
                     " checkpoint version {}".format(checkpoint_version))


def _load_base_checkpoint(load_dir, rank0=False):
    """ Load the base state_dict from the given directory

    If rank0 is true, just loads rank 0 checkpoint, ignoring arguments.
    """

    # Read the tracker file and set the iteration.
    tracker_filename = get_checkpoint_tracker_filename(load_dir)

    # If no tracker file, return nothing
    if not os.path.isfile(tracker_filename):
        if not rank0:
            print_rank_0('WARNING: could not find the metadata file {} '.format(
                tracker_filename))
            print_rank_0('    will not load any checkpoints and will start from '
                         'random')
<<<<<<< HEAD
        return None, False
=======
        return None, "", False
>>>>>>> a9e50804

    # Otherwise, read the tracker file and either set the iteration or
    # mark it as a release checkpoint.
    args = get_args()
    if getattr(args, 'ckpt_step', None) is not None:
        iteration = args.ckpt_step
        release = False
    else:
        iteration, release = read_metadata(tracker_filename)

    # Checkpoint.
    if rank0:
        checkpoint_name = find_checkpoint_rank_0(load_dir, iteration, release)
    else:
        checkpoint_name = get_checkpoint_name(load_dir, iteration, release)
        if release:
            print_rank_0(f' loading release checkpoint from {load_dir}')
        else:
            print_rank_0(f' loading checkpoint from {load_dir} at iteration {iteration}')

    # Load the checkpoint.
    try:
        state_dict = torch.load(checkpoint_name, map_location='cpu')
    except ModuleNotFoundError:
        from megatron.fp16_deprecated import loss_scaler
        # For backward compatibility.
        if not rank0:
            print_rank_0(' > deserializing using the old code structure ...')
        sys.modules['fp16.loss_scaler'] = sys.modules[
            'megatron.fp16_deprecated.loss_scaler']
        sys.modules['megatron.fp16.loss_scaler'] = sys.modules[
            'megatron.fp16_deprecated.loss_scaler']
        state_dict = torch.load(checkpoint_name, map_location='cpu')
        sys.modules.pop('fp16.loss_scaler', None)
        sys.modules.pop('megatron.fp16.loss_scaler', None)
    except BaseException as e:
        print_rank_0('could not load the checkpoint')
        print_rank_0(e)
        sys.exit()

<<<<<<< HEAD
    return state_dict, release
=======
    return state_dict, checkpoint_name, release
>>>>>>> a9e50804


def load_args_from_checkpoint(args, load_arg='load'):
    """Set required arguments from the checkpoint specified in the
    arguments.

    Will overwrite arguments that have a non-None default value, but
    will leave any arguments that default to None as set.

    Returns the same args NameSpace with the new values added/updated.

    If no checkpoint is specified in args, or if the checkpoint is
    there but invalid, the arguments will not be modified

    """
    load_dir = getattr(args, load_arg)

    if load_dir is None:
        print_rank_0('No load directory specified, using provided arguments.')
        return args

<<<<<<< HEAD
    state_dict, release = _load_base_checkpoint(load_dir, rank0=True)
=======
    state_dict, checkpoint_name, release = _load_base_checkpoint(load_dir, rank0=True)
>>>>>>> a9e50804

    # Args.
    if not state_dict:
        print_rank_0('Checkpoint not found to provide arguments, using provided arguments.')
        return args

    if 'args' not in state_dict:
        print_rank_0('Checkpoint provided does not have arguments saved, using provided arguments.')
        return args

    checkpoint_args = state_dict['args']
    checkpoint_version = state_dict.get('checkpoint_version', 0)
    args.iteration = state_dict['iteration']

    # One-off conversion for foundation models
    if hasattr(checkpoint_args, 'disable_bias_linear'):
        setattr(checkpoint_args, 'add_bias_linear', not getattr(checkpoint_args, 'disable_bias_linear'))

    def _set_arg(arg_name, old_arg_name=None, force=False):
        if not force and getattr(args, arg_name, None) is not None:
            return

        if old_arg_name is not None:
            checkpoint_value = getattr(checkpoint_args, old_arg_name, None)
        else:
            checkpoint_value = getattr(checkpoint_args, arg_name, None)

        if checkpoint_value is not None:
            print_rank_0(f"Setting {arg_name} to {checkpoint_value} from checkpoint")
            setattr(args, arg_name, checkpoint_value)
        else:
            print_rank_0(f"Checkpoint did not provide arguments {arg_name}")

    _set_arg('num_layers')
    _set_arg('hidden_size')
    _set_arg('ffn_hidden_size')
    _set_arg('seq_length')
    _set_arg('num_attention_heads')
    _set_arg('num_query_groups', force=True)
    _set_arg('group_query_attention', force=True)
    _set_arg('kv_channels')
    _set_arg('max_position_embeddings')
    _set_arg('position_embedding_type', force=True)
    _set_arg('add_position_embedding', force=True)
    _set_arg('use_rotary_position_embeddings', force=True)
    _set_arg('rotary_percent', force=True)
    _set_arg('add_bias_linear', force=True)
    _set_arg('swiglu', force=True)
    _set_arg('untie_embeddings_and_output_weights', force=True)
    _set_arg('apply_layernorm_1p', force=True)
    _set_arg('tokenizer_type')
    _set_arg('padded_vocab_size')
    if checkpoint_version < 3.0:
        _set_arg('tensor_model_parallel_size',
                 'model_parallel_size')
    else:
        _set_arg('tensor_model_parallel_size', force=True)
        _set_arg('pipeline_model_parallel_size', force=True)
        _set_arg('virtual_pipeline_model_parallel_size', force=True)
        _set_arg('num_layers_per_virtual_pipeline_stage')
    return args, checkpoint_args


def load_checkpoint(model, optimizer, opt_param_scheduler, load_arg='load', strict=True):
    """Load a model checkpoint and return the iteration.
    strict (bool): whether to strictly enforce that the keys in
        :attr:`state_dict` of the checkpoint match the names of
        parameters and buffers in model.
    """
    args = get_args()
    load_dir = getattr(args, load_arg)

    model = unwrap_model(model)

<<<<<<< HEAD
    state_dict, release = _load_base_checkpoint(load_dir, rank0=False)
=======
    state_dict, checkpoint_name, release = _load_base_checkpoint(load_dir, rank0=False)
>>>>>>> a9e50804

    # Checkpoint not loaded.
    if state_dict is None:

        # Conditionally exit at this point.
        if args.exit_on_missing_checkpoint:
            print_rank_0(">> '--exit-on-missing-checkpoint' set ... exiting. <<")
            torch.distributed.barrier()
            sys.exit()

        # Iteration defaults to 0.
        return 0

    # Set checkpoint version.
    set_checkpoint_version(state_dict.get('checkpoint_version', 0))

    # Set iteration.
    if args.finetune or release:
        iteration = 0
    else:
        try:
            iteration = state_dict['iteration']
        except KeyError:
            try:  # Backward compatible with older checkpoints
                iteration = state_dict['total_iters']
            except KeyError:
                print_rank_0('A metadata file exists but unable to load '
                             'iteration from checkpoint {}, exiting'.format(
                                 checkpoint_name))
                sys.exit()

    # Check arguments.
    assert args.consumed_train_samples == 0
    assert args.consumed_valid_samples == 0
    if 'args' in state_dict and not args.finetune:
        checkpoint_args = state_dict['args']
        check_checkpoint_args(checkpoint_args)
        args.consumed_train_samples = getattr(checkpoint_args,
                                              'consumed_train_samples', 0)
        update_num_microbatches(consumed_samples=args.consumed_train_samples)
        args.consumed_valid_samples = getattr(checkpoint_args,
                                              'consumed_valid_samples', 0)
    else:
        print_rank_0('could not find arguments in the checkpoint ...')

    # Model.
    if len(model) == 1:
        model[0].load_state_dict(state_dict['model'], strict=strict)
    else:
        for i in range(len(model)):
            mpu.set_virtual_pipeline_model_parallel_rank(i)
            model[i].load_state_dict(state_dict['model%d' % i], strict=strict)

    # Fix up query/key/value matrix ordering if needed.
    checkpoint_version = get_checkpoint_version()
    print_rank_0(f' checkpoint version {checkpoint_version}')
    fix_query_key_value_ordering(model, checkpoint_version)

    # Optimizer.
    if not release and not args.finetune and not args.no_load_optim:
        try:
            # Load state dict.
            if optimizer is not None:
                optimizer.load_state_dict(state_dict['optimizer'])

            # Load distributed optimizer's custom parameter state.
            if args.use_distributed_optimizer:
                tracker_filename = get_checkpoint_tracker_filename(load_dir)
                iteration, release = read_metadata(tracker_filename)
                model_checkpoint_name = \
                    get_checkpoint_name(load_dir, iteration, release)
                optim_checkpoint_name = \
                    get_distributed_optimizer_checkpoint_name(
                        model_checkpoint_name)
                optimizer.load_parameter_state(optim_checkpoint_name)

            # Load scheduler.
            if opt_param_scheduler is not None:
                if 'lr_scheduler' in state_dict: # backward compatbility
                    opt_param_scheduler.load_state_dict(state_dict['lr_scheduler'])
                else:
                    opt_param_scheduler.load_state_dict(state_dict['opt_param_scheduler'])
        except KeyError:
            print_rank_0('Unable to load optimizer from checkpoint {}. '
                         'Specify --no-load-optim or --finetune to prevent '
                         'attempting to load the optimizer state, '
                         'exiting ...'.format(checkpoint_name))
            sys.exit()
    else:
        if (args.fp16 or args.bf16) and optimizer is not None:
<<<<<<< HEAD
            optimizer.reload_model_params()
        if args.bf16 and optimizer is not None:
=======
>>>>>>> a9e50804
            optimizer.reload_model_params()

    # rng states.
    if not release and not args.finetune and not args.no_load_rng:
        try:
            if 'rng_state' in state_dict:
                # access rng_state for data parallel rank
                if args.data_parallel_random_init:

                    rng_state = state_dict['rng_state'][mpu.get_data_parallel_rank()]
                else:
                    rng_state = state_dict['rng_state'][0]
                random.setstate(rng_state['random_rng_state'])
                np.random.set_state(rng_state['np_rng_state'])
                torch.set_rng_state(rng_state['torch_rng_state'])
                torch.cuda.set_rng_state(rng_state['cuda_rng_state'])
                # Check for empty states array
                if not rng_state['rng_tracker_states']:
                    raise KeyError
                tensor_parallel.get_cuda_rng_tracker().set_states(
                    rng_state['rng_tracker_states'])
            else:  # backward compatability
                random.setstate(state_dict['random_rng_state'])
                np.random.set_state(state_dict['np_rng_state'])
                torch.set_rng_state(state_dict['torch_rng_state'])
                torch.cuda.set_rng_state(state_dict['cuda_rng_state'])
                # Check for empty states array
                if not state_dict['rng_tracker_states']:
                    raise KeyError
                tensor_parallel.get_cuda_rng_tracker().set_states(
                    state_dict['rng_tracker_states'])
        except KeyError:
            print_rank_0('Unable to load rng state from checkpoint {}. '
                         'Specify --no-load-rng or --finetune to prevent '
                         'attempting to load the rng state, '
                         'exiting ...'.format(checkpoint_name))
            sys.exit()

    # Some utilities want to load a checkpoint without distributed being initialized
    if torch.distributed.is_initialized():
        torch.distributed.barrier()

    print_rank_0(f'  successfully loaded checkpoint from {args.load} '
                 f'at iteration {iteration}')

    return iteration


def load_biencoder_checkpoint(model, only_query_model=False,
                              only_context_model=False, custom_load_path=None):
    """
    selectively load retrieval models for indexing/retrieving
    from saved checkpoints
    """

    args = get_args()

    model = unwrap_model(model)

    load_path = custom_load_path if custom_load_path is not None else args.load

    tracker_filename = get_checkpoint_tracker_filename(load_path)
    with open(tracker_filename, 'r') as f:
        iteration = int(f.read().strip())

    checkpoint_name = get_checkpoint_name(load_path, iteration,
                                          args.use_distributed_optimizer,
                                          release=False)

    if mpu.get_data_parallel_rank() == 0:
        print('global rank {} is loading checkpoint {}'.format(
            torch.distributed.get_rank(), checkpoint_name))

    state_dict = torch.load(checkpoint_name, map_location='cpu')
    ret_state_dict = state_dict['model']

    if only_query_model:
        ret_state_dict.pop('context_model')
    if only_context_model:
        ret_state_dict.pop('query_model')

    assert len(model) == 1
    model[0].load_state_dict(ret_state_dict)
    torch.distributed.barrier()

    if mpu.get_data_parallel_rank() == 0:
        print(' successfully loaded {}'.format(checkpoint_name))

    return model<|MERGE_RESOLUTION|>--- conflicted
+++ resolved
@@ -105,21 +105,12 @@
                         f'mp_rank_{tensor_rank:02d}_{pipeline_rank:03d}')
 
     return os.path.join(common_path, "model_optim_rng.pt")
-<<<<<<< HEAD
 
 
 def get_distributed_optimizer_checkpoint_name(model_checkpoint_name):
     return os.path.join(os.path.dirname(model_checkpoint_name),
                         "distrib_optim.pt")
 
-=======
-
-
-def get_distributed_optimizer_checkpoint_name(model_checkpoint_name):
-    return os.path.join(os.path.dirname(model_checkpoint_name),
-                        "distrib_optim.pt")
-
->>>>>>> a9e50804
 
 def find_checkpoint_rank_0(checkpoints_path, iteration, release=False):
     """Finds the checkpoint for rank 0 without knowing if we are using
@@ -382,11 +373,7 @@
                 tracker_filename))
             print_rank_0('    will not load any checkpoints and will start from '
                          'random')
-<<<<<<< HEAD
-        return None, False
-=======
         return None, "", False
->>>>>>> a9e50804
 
     # Otherwise, read the tracker file and either set the iteration or
     # mark it as a release checkpoint.
@@ -427,11 +414,7 @@
         print_rank_0(e)
         sys.exit()
 
-<<<<<<< HEAD
-    return state_dict, release
-=======
     return state_dict, checkpoint_name, release
->>>>>>> a9e50804
 
 
 def load_args_from_checkpoint(args, load_arg='load'):
@@ -453,11 +436,7 @@
         print_rank_0('No load directory specified, using provided arguments.')
         return args
 
-<<<<<<< HEAD
-    state_dict, release = _load_base_checkpoint(load_dir, rank0=True)
-=======
     state_dict, checkpoint_name, release = _load_base_checkpoint(load_dir, rank0=True)
->>>>>>> a9e50804
 
     # Args.
     if not state_dict:
@@ -532,11 +511,7 @@
 
     model = unwrap_model(model)
 
-<<<<<<< HEAD
-    state_dict, release = _load_base_checkpoint(load_dir, rank0=False)
-=======
     state_dict, checkpoint_name, release = _load_base_checkpoint(load_dir, rank0=False)
->>>>>>> a9e50804
 
     # Checkpoint not loaded.
     if state_dict is None:
@@ -627,11 +602,6 @@
             sys.exit()
     else:
         if (args.fp16 or args.bf16) and optimizer is not None:
-<<<<<<< HEAD
-            optimizer.reload_model_params()
-        if args.bf16 and optimizer is not None:
-=======
->>>>>>> a9e50804
             optimizer.reload_model_params()
 
     # rng states.
