--- conflicted
+++ resolved
@@ -6,13 +6,10 @@
 import torch.nn.functional as F
 
 from megatron import get_args
-<<<<<<< HEAD
 from megatron import mpu
+from megatron.core import mpu, tensor_parallel
 
 from .enums import LayerType, AttnMaskType
-=======
-from megatron.core import mpu, tensor_parallel
->>>>>>> 52e63688
 from .module import MegatronModule
 from .retro_transformer import ParallelRetroEncoder, ParallelRetroTransformer
 from .transformer import ParallelTransformer
