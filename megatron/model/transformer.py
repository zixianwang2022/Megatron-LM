--- conflicted
+++ resolved
@@ -857,12 +857,9 @@
             ns : Sequence length.
             bs : Batch size.
             d  : Hidden size.
-<<<<<<< HEAD
-=======
             l  : Number of chunks per sample (i.e., seq_length/chunk_length).
             k  : Number of neighbors.
             r  : Number of retrieved tokens (neighbors + continuation).
->>>>>>> 37563bc1
         """
 
         ns, bs, d = layernorm_output.shape # [r, bs * l * k, d]
@@ -934,12 +931,9 @@
             bs : Batch size.
             d  : Hidden size.
             l  : Number of chunks per sample (i.e., seq_length/chunk_length).
-<<<<<<< HEAD
-=======
             m  : Number of tokens per chunk.
             k  : Number of neighbors.
             r  : Number of retrieved tokens (neighbors + continuation).
->>>>>>> 37563bc1
         """
 
         ns, bs, d = layernorm_output.shape
