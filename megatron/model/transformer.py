# Copyright (c) 2023, NVIDIA CORPORATION. All rights reserved.

"""Transformer."""
from contextlib import nullcontext
import math
import numpy as np
import torch
import torch.nn.functional as F

from megatron import get_timers, get_args, get_retro_args, \
    core, get_num_microbatches
from megatron.core import mpu, tensor_parallel
<<<<<<< HEAD

from .enums import AttnMaskType, ModelType, LayerType, AttnType
from .fused_bias_gelu import bias_gelu_impl
from .fused_layer_norm import MixedFusedLayerNorm as LayerNorm
from .fused_softmax import FusedScaleMaskSoftmax
from .module import MegatronModule
from .utils import attention_mask_func, openai_gelu, erf_gelu
=======
from megatron.core.enums import ModelType
from megatron.model.enums import AttnMaskType, LayerType, AttnType
from megatron.model import LayerNorm
from megatron.model.fused_softmax import FusedScaleMaskSoftmax
from megatron.model.fused_bias_gelu import bias_gelu_impl
from megatron.model.utils import attention_mask_func, openai_gelu, erf_gelu
>>>>>>> 035cae2e

try:
    from einops import rearrange
except ImportError:
    rearrange = None

try:
    from flash_attn.flash_attn_interface import flash_attn_unpadded_func
except ImportError:
    flash_attn_unpadded_func = None


""" We use the following notation throughout this file:
     h: hidden size
     n: number of attention heads
     p: number of model parallel partitions
     np: n/p
     hp: h/p
     hn: h/n
     b: batch size
     s: sequence length
     l: number of layers
    Transformer takes input of size [s, b, h] and returns a
    tensor of the same size. We use the following arguments:
        hyperparameters: transformer hyperparameters
"""

class DropPath(MegatronModule):
    """Drop paths (Stochastic Depth) per sample
    (when applied in main path of residual blocks).
    """

    def __init__(self, drop_prob=0.):
        super(DropPath, self).__init__()
        self.drop_prob = drop_prob

    def forward(self, hidden_state):
        if self.drop_prob == 0. or not self.training:
            return hidden_state
        keep_prob = 1 - self.drop_prob
        # work with diff dim tensors, not just 2D ConvNets
        # hidden_state: [s, b, h]
        shape = (1,) + (hidden_state.shape[1],) + (1,) * (hidden_state.ndim - 2)
        random_tensor = keep_prob + \
            torch.rand(shape, dtype=hidden_state.dtype, device=hidden_state.device)
        random_tensor.floor_()  # binarize
        output = hidden_state.div(keep_prob) * random_tensor
        return output

def _args_to_kwargs():
    args = get_args()

    common_kwargs = {
        "params_dtype": args.params_dtype,
        "use_cpu_initialization": args.use_cpu_initialization,
        "perform_initialization": args.perform_initialization,
        "gradient_accumulation_fusion": args.gradient_accumulation_fusion,
        "sequence_parallel_enabled": args.sequence_parallel,
    }
    return common_kwargs

class ParallelMLP(MegatronModule):
    """MLP.

    MLP will take the input with h hidden state, project it to 4*h
    hidden dimension, perform nonlinear transformation, and project the
    state back into h hidden dimension.
    """

    def __init__(self, init_method, output_layer_init_method):
        super(ParallelMLP, self).__init__()
        args = get_args()


        # Project to 4h.
        self.dense_h_to_4h = tensor_parallel.ColumnParallelLinear(
            args.hidden_size,
            args.ffn_hidden_size,
            gather_output=False,
            init_method=init_method,
            skip_bias_add=True,
            async_tensor_model_parallel_allreduce=args.async_tensor_model_parallel_allreduce,
            **_args_to_kwargs())

        self.bias_gelu_fusion = args.bias_gelu_fusion
        self.activation_func = F.gelu
        if args.openai_gelu:
            self.activation_func = openai_gelu
        elif args.onnx_safe:
            self.activation_func = erf_gelu

        # Project back to h.
        self.dense_4h_to_h = tensor_parallel.RowParallelLinear(
            args.ffn_hidden_size,
            args.hidden_size,
            input_is_parallel=True,
            init_method=output_layer_init_method,
            skip_bias_add=True,
            **_args_to_kwargs())

    def forward(self, hidden_states):

        # [s, b, 4hp]
        intermediate_parallel, bias_parallel = self.dense_h_to_4h(hidden_states)

        if self.bias_gelu_fusion:
             intermediate_parallel = \
                     bias_gelu_impl(intermediate_parallel, bias_parallel)
        else:
            intermediate_parallel = \
                self.activation_func(intermediate_parallel + bias_parallel)

        # [s, b, h]
        output, output_bias = self.dense_4h_to_h(intermediate_parallel)
        return output, output_bias

class SwitchMLP(MegatronModule):
    """
    Routes input to one of N MLP "experts"
    """
    def __init__(self, init_method, output_layer_init_method):
        super(SwitchMLP, self).__init__()
        args = get_args()
        self.router = torch.nn.Linear(args.hidden_size, args.num_experts)
        self.experts = torch.nn.ModuleList()
        for i in range(args.num_experts):
            self.experts.append(ParallelMLP(init_method, output_layer_init_method))

    def forward(self, hidden_states):
        # hidden_states: [s, b, h]
        s = hidden_states.size(0)
        b = hidden_states.size(1)
        h = hidden_states.size(2)
        route = self.router(hidden_states)
        route = torch.nn.functional.softmax(route, dim=2)
        max_prob, max_ind = torch.max(route, dim=2)
        max_prob = torch.unsqueeze(max_prob, 2) # [s b 1]

        # TODO (rprenger) TODO this could be made easier to read
        # Converting [s, b, h] to [s*b, h].
        # Each vector could be routed differently
        hidden_states = hidden_states.view(-1, hidden_states.size(2)) # [s*b h]
        max_prob = max_prob.view(-1, max_prob.size(2)) # [s*b 1]
        max_ind = max_ind.view(-1) # [s*b]

        output_total = torch.empty_like(hidden_states)
        output_bias_total = torch.empty_like(hidden_states)
        #TODO (rprenger) This does each expert in serial, but it could be parallelized

        for expert_num, expert in enumerate(self.experts):
            local_indices = (max_ind == expert_num).nonzero()
            hidden = hidden_states[local_indices,:]
            output, output_bias = expert(hidden)
            output_bias = output_bias.expand_as(output)
            output_total[local_indices,:] = output
            output_bias_total[local_indices,:] = output_bias

        output_total = output_total*max_prob
        output_bias_total = output_bias_total*max_prob
        output_total = output_total.view(s, b, h)
        output_bias_total = output_bias_total.view(s, b, h)

        return output_total, output_bias_total


class CoreAttention(MegatronModule):

    def __init__(self, layer_number,
                 attn_mask_type=AttnMaskType.padding):
        super(CoreAttention, self).__init__()
        args = get_args()
        self.fp16 = args.fp16
        self.bf16 = args.bf16

        self.apply_query_key_layer_scaling = args.apply_query_key_layer_scaling
        self.attention_softmax_in_fp32 = args.attention_softmax_in_fp32
        if self.apply_query_key_layer_scaling:
            self.attention_softmax_in_fp32 = True
        self.layer_number = max(1, layer_number)
        self.attn_mask_type = attn_mask_type
        self.sequence_parallel = args.sequence_parallel

        projection_size = args.kv_channels * args.num_attention_heads

        # Per attention head and per partition values.
        world_size = mpu.get_tensor_model_parallel_world_size()
        self.hidden_size_per_partition = core.utils.divide(projection_size,
                                                           world_size)
        self.hidden_size_per_attention_head = core.utils.divide(
            projection_size, args.num_attention_heads)
        self.num_attention_heads_per_partition = core.utils.divide(
            args.num_attention_heads, world_size)

        coeff = None
        self.norm_factor = math.sqrt(self.hidden_size_per_attention_head)
        if self.apply_query_key_layer_scaling:
            coeff = self.layer_number
            self.norm_factor *= coeff

        self.scale_mask_softmax = FusedScaleMaskSoftmax(
            self.fp16, self.bf16,
            self.attn_mask_type,
            args.masked_softmax_fusion,
            attention_mask_func,
            self.attention_softmax_in_fp32,
            coeff)

        # Dropout. Note that for a single iteration, this layer will generate
        # different outputs on different number of parallel partitions but
        # on average it should not be partition dependent.
        self.attention_dropout = torch.nn.Dropout(args.attention_dropout)

    def forward(self, query_layer, key_layer,
                value_layer, attention_mask):

        # ===================================
        # Raw attention scores. [b, np, s, s]
        # ===================================

        # [b, np, sq, sk]
        output_size = (query_layer.size(1),
                       query_layer.size(2),
                       query_layer.size(0),
                       key_layer.size(0))

        # [sq, b, np, hn] -> [sq, b * np, hn]
        query_layer = query_layer.view(output_size[2],
                                       output_size[0] * output_size[1], -1)
        # [sk, b, np, hn] -> [sk, b * np, hn]
        key_layer = key_layer.view(output_size[3],
                                   output_size[0] * output_size[1], -1)

        # preallocting input tensor: [b * np, sq, sk]
        matmul_input_buffer = mpu.get_global_memory_buffer().get_tensor(
            (output_size[0]*output_size[1], output_size[2], output_size[3]),
            query_layer.dtype, "mpu")

        # Raw attention scores. [b * np, sq, sk]
        matmul_result = torch.baddbmm(
            matmul_input_buffer,
            query_layer.transpose(0, 1),   # [b * np, sq, hn]
            key_layer.transpose(0, 1).transpose(1, 2),  # [b * np, hn, sk]
            beta=0.0, alpha=(1.0/self.norm_factor))

        # change view to [b, np, sq, sk]
        attention_scores = matmul_result.view(*output_size)

        # ===========================
        # Attention probs and dropout
        # ===========================

        # attention scores and attention mask [b, np, sq, sk]
        attention_probs = self.scale_mask_softmax(attention_scores,
                                                  attention_mask)

        # This is actually dropping out entire tokens to attend to, which might
        # seem a bit unusual, but is taken from the original Transformer paper.
        if not self.sequence_parallel:
            with tensor_parallel.get_cuda_rng_tracker().fork():
                attention_probs = self.attention_dropout(attention_probs)
        else:
            attention_probs = self.attention_dropout(attention_probs)

        # =========================
        # Context layer. [sq, b, hp]
        # =========================

        # value_layer -> context layer.
        # [sk, b, np, hn] --> [b, np, sq, hn]

        # context layer shape: [b, np, sq, hn]
        output_size = (value_layer.size(1),
                       value_layer.size(2),
                       query_layer.size(0),
                       value_layer.size(3))

        # change view [sk, b * np, hn]
        value_layer = value_layer.view(value_layer.size(0),
                                       output_size[0] * output_size[1], -1)

        # change view [b * np, sq, sk]
        attention_probs = attention_probs.view(output_size[0] * output_size[1],
                                               output_size[2], -1)

        # matmul: [b * np, sq, hn]
        context_layer = torch.bmm(attention_probs, value_layer.transpose(0, 1))

        # change view [b, np, sq, hn]
        context_layer = context_layer.view(*output_size)

        # [b, np, sq, hn] --> [sq, b, np, hn]
        context_layer = context_layer.permute(2, 0, 1, 3).contiguous()

        # [sq, b, np, hn] --> [sq, b, hp]
        new_context_layer_shape = context_layer.size()[:-2] + \
            (self.hidden_size_per_partition,)
        context_layer = context_layer.view(*new_context_layer_shape)

        return context_layer


class FlashSelfAttention(torch.nn.Module):
    """Implement the scaled dot product attention with softmax.
    Arguments
    ---------
        softmax_scale: The temperature to use for the softmax attention.
                      (default: 1/sqrt(d_keys) where d_keys is computed at
                      runtime)
        attention_dropout: The dropout rate to apply to the attention
                           (default: 0.0)
    """
    def __init__(self, causal=False, softmax_scale=None, attention_dropout=0.0,
                 device=None, dtype=None):
        super().__init__()
        assert flash_attn_unpadded_func is not None, ('Please install FlashAttention first, '
                                                      'e.g., with pip install flash-attn')
        assert rearrange is not None, 'Please install einops first, e.g., with pip install einops'
        self.causal = causal
        self.softmax_scale = softmax_scale
        self.dropout_p = attention_dropout

    def forward(self, q, k, v):
        """Implements the multihead softmax attention.
        Arguments
        ---------
            q, k, v: The tensor containing the query, key, and value. (B, S, H, D)
        """
        assert q.dtype in [torch.float16, torch.bfloat16]
        assert q.is_cuda
        batch_size, seqlen = q.shape[0], q.shape[1]
        q, k, v = [rearrange(x, 'b s ... -> (b s) ...') for x in [q, k, v]]
        max_s = seqlen
        cu_seqlens = torch.arange(0, (batch_size + 1) * seqlen, step=seqlen, dtype=torch.int32,
                                  device=q.device)
        output = flash_attn_unpadded_func(
            q, k, v, cu_seqlens, cu_seqlens, max_s, max_s,
            self.dropout_p if self.training else 0.0,
            softmax_scale=self.softmax_scale, causal=self.causal
        )
        output = rearrange(output, '(b s) ... -> b s ...', b=batch_size)
        return output


class ParallelAttention(MegatronModule):
    """Parallel self-attention layer abstract class.

    Self-attention layer takes input with size [s, b, h]
    and returns output of the same size.
    """

    def __init__(self, init_method,
                 output_layer_init_method, layer_number,
                 attention_type=AttnType.self_attn,
                 attn_mask_type=AttnMaskType.padding):
        super(ParallelAttention, self).__init__()
        args = get_args()
        self.layer_number = max(1, layer_number)
        self.attention_type = attention_type
        self.attn_mask_type = attn_mask_type
        self.params_dtype = args.params_dtype
        self.sequence_parallel = args.sequence_parallel

        self.use_flash_attn = args.use_flash_attn
        if self.use_flash_attn:
            if flash_attn_unpadded_func is None:
                raise ImportError('FlashAttention is not installed, please install with '
                                  'pip install flash-attn')
            assert attention_type == AttnType.self_attn, ('FlashAttention code path only supports '
                                                          'self-attention for now')
            assert self.attn_mask_type == AttnMaskType.causal, ('FlashAttention code path only '
                                                                'supports causal mask for now')
            if rearrange is None:
                raise ImportError('einops is not installed, please install with pip install einops')

        projection_size = args.kv_channels * args.num_attention_heads

        # Per attention head and per partition values.
        world_size = mpu.get_tensor_model_parallel_world_size()
        self.hidden_size_per_attention_head = core.utils.divide(
            projection_size, args.num_attention_heads)
        self.num_attention_heads_per_partition = core.utils.divide(
            args.num_attention_heads, world_size)

        # Strided linear layer.
        if attention_type == AttnType.self_attn:
            self.query_key_value = tensor_parallel.ColumnParallelLinear(
                args.hidden_size,
                3 * projection_size,
                gather_output=False,
                init_method=init_method,
                async_tensor_model_parallel_allreduce=args.async_tensor_model_parallel_allreduce,
                **_args_to_kwargs())
        else:
            assert attention_type == AttnType.cross_attn
            self.query = tensor_parallel.ColumnParallelLinear(
                args.hidden_size,
                projection_size,
                gather_output=False,
                init_method=init_method,
                async_tensor_model_parallel_allreduce=args.async_tensor_model_parallel_allreduce,
                **_args_to_kwargs())


            self.key_value = tensor_parallel.ColumnParallelLinear(
                args.hidden_size,
                2 * projection_size,
                gather_output=False,
                init_method=init_method,
                async_tensor_model_parallel_allreduce=args.async_tensor_model_parallel_allreduce,
                **_args_to_kwargs())

        self.core_attention = CoreAttention(self.layer_number,
                                            self.attn_mask_type)
        self.checkpoint_core_attention = args.recompute_granularity == 'selective'

        if self.use_flash_attn:
            self.core_attention_flash = FlashSelfAttention(
                causal=True, attention_dropout=args.attention_dropout
            )

        # Output.
        self.dense = tensor_parallel.RowParallelLinear(
            projection_size,
            args.hidden_size,
            input_is_parallel=True,
            init_method=output_layer_init_method,
            skip_bias_add=True,
            **_args_to_kwargs())

    def _checkpointed_attention_forward(self, query_layer, key_layer,
                                        value_layer, attention_mask):
        """Forward method with activation checkpointing."""
        def custom_forward(*inputs):
            query_layer = inputs[0]
            key_layer = inputs[1]
            value_layer = inputs[2]
            attention_mask = inputs[3]
            output_ = self.core_attention(query_layer, key_layer,
                                          value_layer, attention_mask)
            return output_

        hidden_states = tensor_parallel.checkpoint(
            custom_forward,
            False, query_layer, key_layer, value_layer, attention_mask)

        return hidden_states

    def _allocate_memory(self, inference_max_sequence_len, batch_size):
        return torch.empty(
            inference_max_sequence_len,
            batch_size,
            self.num_attention_heads_per_partition,
            self.hidden_size_per_attention_head,
            dtype=self.params_dtype,
            device=torch.cuda.current_device())

    def forward(self, hidden_states, attention_mask,
                encoder_output=None, inference_params=None):
        # hidden_states: [sq, b, h]

        # =================================================
        # Pre-allocate memory for key-values for inference.
        # =================================================

        if inference_params:
            if self.layer_number not in inference_params.key_value_memory_dict:
                inf_max_seq_len = inference_params.max_sequence_len
                inf_max_batch_size = inference_params.max_batch_size
                inference_key_memory = self._allocate_memory(
                    inf_max_seq_len, inf_max_batch_size)
                inference_value_memory = self._allocate_memory(
                    inf_max_seq_len, inf_max_batch_size)
                inference_params.key_value_memory_dict[self.layer_number] = (
                    inference_key_memory, inference_value_memory)
            else:
                inference_key_memory, inference_value_memory = \
                    inference_params.key_value_memory_dict[self.layer_number]

        # =====================
        # Query, Key, and Value
        # =====================

        if self.attention_type == AttnType.self_attn:
            # Attention heads [sq, b, h] --> [sq, b, (np * 3 * hn)]
            mixed_x_layer, _ = self.query_key_value(hidden_states)

            # [sq, b, (np * 3 * hn)] --> [sq, b, np, 3 * hn]
            new_tensor_shape = mixed_x_layer.size()[:-1] + \
                (self.num_attention_heads_per_partition,
                 3 * self.hidden_size_per_attention_head)
            mixed_x_layer = mixed_x_layer.view(*new_tensor_shape)

            # [sq, b, np, 3 * hn] --> 3 [sq, b, np, hn]
            (query_layer,
             key_layer,
             value_layer) = tensor_parallel.split_tensor_along_last_dim(mixed_x_layer, 3)
        else:
            # Attention heads [sk, b, h] --> [sk, b, (np * 2 * hn)]
            mixed_kv_layer, _ = self.key_value(encoder_output)

            # [sk, b, (np * 2 * hn)] --> [sk, b, np, 2 * hn]
            new_tensor_shape = mixed_kv_layer.size()[:-1] + \
                (self.num_attention_heads_per_partition,
                 2 * self.hidden_size_per_attention_head)
            mixed_kv_layer = mixed_kv_layer.view(*new_tensor_shape)

            # [sk, b, np, 2 * hn] --> 2 [sk, b, np, hn]
            (key_layer,
             value_layer) = tensor_parallel.split_tensor_along_last_dim(mixed_kv_layer, 2)

            # Attention head [sq, b, h] --> [sq, b, hp]
            query_layer, _ = self.query(hidden_states)
            # [sq, b, hp] --> [sq, b, np, hn]
            new_tensor_shape = query_layer.size()[:-1] + \
                (self.num_attention_heads_per_partition,
                 self.hidden_size_per_attention_head)
            query_layer = query_layer.view(*new_tensor_shape)

        # ==================================
        # Adjust key and value for inference
        # ==================================

        if inference_params:
            batch_start = inference_params.batch_size_offset
            batch_end = batch_start + key_layer.size(1)
            assert batch_end <= inference_key_memory.size(1)
            sequence_start = inference_params.sequence_len_offset
            sequence_end = sequence_start + key_layer.size(0)
            assert sequence_end <= inference_key_memory.size(0)
            # Copy key and values.
            inference_key_memory[sequence_start:sequence_end,
                                 batch_start:batch_end, ...] = key_layer
            inference_value_memory[sequence_start:sequence_end,
                                   batch_start:batch_end, ...] = value_layer
            key_layer = inference_key_memory[
                :sequence_end, batch_start:batch_end, ...]
            value_layer = inference_value_memory[
                :sequence_end, batch_start:batch_end, ...]

        # ==================================
        # core attention computation
        # ==================================

        if not self.use_flash_attn:
            if self.checkpoint_core_attention:
                context_layer = self._checkpointed_attention_forward(
                    query_layer, key_layer, value_layer, attention_mask)
            else:
                context_layer = self.core_attention(
                    query_layer, key_layer, value_layer, attention_mask)
        else:
            q, k, v = [rearrange(x, 's b ... -> b s ...').contiguous()
                       for x in (query_layer, key_layer, value_layer)]
            if not self.sequence_parallel:
                with tensor_parallel.get_cuda_rng_tracker().fork():
                    context_layer = self.core_attention_flash(q, k, v)
            else:
                context_layer = self.core_attention_flash(q, k, v)
            context_layer = rearrange(context_layer, 'b s h d -> s b (h d)').contiguous()

        # =================
        # Output. [sq, b, h]
        # =================

        output, bias = self.dense(context_layer)

        return output, bias


def bias_dropout_add(x, bias, residual, prob, training):
    # type: (Tensor, Tensor, Tensor, float, bool) -> Tensor
    out = torch.nn.functional.dropout(x + bias, p=prob, training=training)
    out = residual + out
    return out


def get_bias_dropout_add(training):
    def _bias_dropout_add(x, bias, residual, prob):
        return bias_dropout_add(x, bias, residual, prob, training)
    return _bias_dropout_add


@torch.jit.script
def bias_dropout_add_fused_train(x: torch.Tensor,
                                 bias: torch.Tensor,
                                 residual: torch.Tensor,
                                 prob: float) -> torch.Tensor:
    return bias_dropout_add(x, bias, residual, prob, True)


@torch.jit.script
def bias_dropout_add_fused_inference(x: torch.Tensor,
                                     bias: torch.Tensor,
                                     residual: torch.Tensor,
                                     prob: float) -> torch.Tensor:
    return bias_dropout_add(x, bias, residual, prob, False)


class ParallelTransformerLayer(MegatronModule):
    """A single transformer layer.

    Transformer layer takes input with size [s, b, h] and returns an
    output of the same size.
    """

    def __init__(self, init_method, output_layer_init_method,
                 layer_number, layer_type=LayerType.encoder,
                 self_attn_mask_type=AttnMaskType.padding,
                 drop_path_rate=0.):
                 # retriever=None):
        args = get_args()

        super(ParallelTransformerLayer, self).__init__()
        self.layer_number = layer_number
        self.layer_type = layer_type

        self.apply_residual_connection_post_layernorm \
            = args.apply_residual_connection_post_layernorm

        self.bf16 = args.bf16
        self.fp32_residual_connection = args.fp32_residual_connection

        # Layernorm on the input data.
        self.input_layernorm = LayerNorm(
            args.hidden_size,
            eps=args.layernorm_epsilon,
            no_persist_layer_norm=args.no_persist_layer_norm,
            sequence_parallel=args.sequence_parallel)

        # Self attention.
        self.self_attention = ParallelAttention(
            init_method,
            output_layer_init_method,
            layer_number,
            attention_type=AttnType.self_attn,
            attn_mask_type=self_attn_mask_type)
        self.hidden_dropout = args.hidden_dropout
        self.bias_dropout_fusion = args.bias_dropout_fusion
        self.drop_path = DropPath(drop_path_rate) if drop_path_rate > 0.0 else None

        # Layernorm on the attention output
        self.post_attention_layernorm = LayerNorm(
            args.hidden_size,
            eps=args.layernorm_epsilon,
            no_persist_layer_norm=args.no_persist_layer_norm,
            sequence_parallel=args.sequence_parallel)

        # Cross attention.
        if self.layer_type in (LayerType.decoder,
                               LayerType.retro_decoder,
                               LayerType.retro_decoder_with_retriever,
                               LayerType.retro_encoder):
            self.inter_attention = ParallelAttention(
                init_method,
                output_layer_init_method,
                layer_number,
                attention_type=AttnType.cross_attn)
            # Layernorm on the attention output.
            self.post_inter_attention_layernorm = LayerNorm(
                args.hidden_size,
                eps=args.layernorm_epsilon,
                no_persist_layer_norm=args.no_persist_layer_norm,
                sequence_parallel=args.sequence_parallel)

        # MLP
        if args.num_experts is not None:
            self.mlp = SwitchMLP(init_method, output_layer_init_method)
        else:
            self.mlp = ParallelMLP(init_method, output_layer_init_method)

        # Set bias+dropout+add fusion grad_enable execution handler.
        TORCH_MAJOR = int(torch.__version__.split('.')[0])
        TORCH_MINOR = int(torch.__version__.split('.')[1])
        use_nvfuser = TORCH_MAJOR > 1 or (TORCH_MAJOR == 1 and TORCH_MINOR >= 10)
        self.bias_dropout_add_exec_handler = \
                nullcontext if use_nvfuser else torch.enable_grad

        if args.retro_add_retriever:
            retro_args = get_retro_args()
            self.retro_num_neighbors = args.retro_num_neighbors
            self.retro_chunk_length = retro_args.retro_gpt_chunk_length
            self.retro_retrieved_length = retro_args.retro_gpt_retrieved_length

        # Retriever (bi-directional transformer with cross attention)
        if layer_type == LayerType.retro_decoder_with_retriever:
            self.retriever = ParallelTransformer(
                init_method,
                output_layer_init_method,
                model_type=ModelType.retro_encoder,
                self_attn_mask_type=AttnMaskType.padding,
                pre_process=True,
                post_process=False,
            )
            self._retriever_key = 'retriever'
        else:
            self.retriever = None

    def get_default_decoder_cross_attention(self):
        '''Cross attention for a standard encoder-decoder model.'''

        # Attention.
        attention_output, attention_bias = \
            self.inter_attention(layernorm_output,
                                 enc_dec_attn_mask,
                                 encoder_output=encoder_output)

        # Residual connection.
        if self.apply_residual_connection_post_layernorm:
            residual = layernorm_output
        else:
            residual = layernorm_input

        # Bias-dropout-add.
        with self.bias_dropout_add_exec_handler():
            layernorm_input = bias_dropout_add_func(
                attention_output,
                attention_bias.expand_as(residual),
                residual,
                self.hidden_dropout)

        # Layer norm.
        layernorm_output = self.post_inter_attention_layernorm(layernorm_input)

        return layernorm_input, layernorm_output

    def get_retro_encoder_cross_attention(self,
                                          retriever_output,
                                          layernorm_input,
                                          layernorm_output,
                                          bias_dropout_add_func):
        """Cross attention for Retro encoder.

        Notation:
            ns : Sequence length.
            bs : Batch size.
            d  : Hidden size.
        """

        ns, bs, d = layernorm_output.shape # [r, bs * l * k, d]

        # Divide sequence dimension into chunks.
        chunked_outputs = layernorm_output.reshape(self.retro_retrieved_length,
                                                   -1,
                                                   self.retro_num_neighbors,
                                                   d)
        chunked_outputs_before_layer_norm = \
            layernorm_input.reshape(self.retro_retrieved_length, -1,
                                    self.retro_num_neighbors, d) # [r, bs*l, k, d]

        # Per-chunk attention.
        layernorm_inputs = []
        layernorm_outputs = []
        for k in range(self.retro_num_neighbors):

            # Attention.
            chunked_output = chunked_outputs[:,:,k].contiguous()
            attention_output, attention_bias = \
                self.inter_attention(
                    chunked_output, # Q (neighbor embedding)
                    None,
                    encoder_output=retriever_output) # K, V (hidden act)

            # Residual connection.
            if self.apply_residual_connection_post_layernorm:
                residual = chunked_output
            else:
                residual = chunked_outputs_before_layer_norm[:,:,k]

            # Re-enable torch grad to enable fused optimization.
            with torch.enable_grad():
                layernorm_input = bias_dropout_add_func(
                    attention_output,
                    attention_bias.expand_as(residual),
                    residual,
                    self.hidden_dropout)
                layernorm_inputs.append(layernorm_input)

            # Layer norm.
            layernorm_output = \
                self.post_inter_attention_layernorm(layernorm_input)
            layernorm_outputs.append(layernorm_output)

        # Concatenate layer norms.
        # layernorm_input : [r, k * bs * l, d]
        # layernorm_output : [r, k * bs * l, d]
        layernorm_input = \
            torch.stack(layernorm_inputs, dim=1).reshape(ns, bs, d)
        layernorm_output = \
            torch.stack(layernorm_outputs, dim=1).reshape(ns, bs, d)

        return layernorm_input, layernorm_output

    def get_retro_decoder_cross_attention(self,
                                          retriever_input,
                                          retriever_output,
                                          retriever_attn_mask,
                                          layernorm_input,
                                          layernorm_output,
                                          inference_params,
                                          bias_dropout_add_func):
        """Cross attention for Retro decoder.

        Notation:
            ns : Sequence length.
            bs : Batch size.
            d  : Hidden size.
            l  : Number of chunks per sample (i.e., seq_length/chunk_length).
        """

        ns, bs, d = layernorm_output.shape
        l = int(np.ceil(ns / self.retro_chunk_length))

        # Retrieve neighbors.
        if self.layer_type == LayerType.retro_decoder_with_retriever:
            first_ns = ns % self.retro_chunk_length
            if first_ns > 0:
                raise Exception("test this case.")
                first_chunk, rest_chunk = \
                    layernorm_output[:first_ns], layernorm_output[first_ns:]
                first_chunk = torch.nn.functional.pad(
                    first_chunk,
                    (0, 0, 0, 0, 0, self.retro_chunk_length - first_ns),
                    'constant',
                    0)
                chunked_output = \
                    torch.cat((first_chunk, rest_chunk), dim=0) # [l * m, bs, d]
            else:
                chunked_output = layernorm_output # [l * m, bs, d]
            chunked_output = chunked_output \
                .reshape(l, self.retro_chunk_length, bs, d) \
                .permute(1, 2, 0, 3) \
                .reshape(self.retro_chunk_length, bs * l, d) \
                .contiguous()

            # Get Encoder Output
            retriever_output = self.retriever(
                hidden_states=retriever_input,
                attention_mask=retriever_attn_mask,
                retriever_output=chunked_output,
                retriever_attn_mask=retriever_attn_mask,
                inference_params=inference_params) # [r, k * bs * l , d]
            retriever_output = retriever_output.reshape(
                self.retro_retrieved_length * self.retro_num_neighbors, bs * l, d) # [r * k, bs * l, d]

        # Chunks.
        pad = (ns - 1) % self.retro_chunk_length
        attending_chunks = layernorm_output[pad:]
        padded_chunks = torch.nn.functional.pad(
            attending_chunks,
            (0, 0, 0, 0, 0, self.retro_chunk_length - 1),
            'constant', 0)
        padded_chunked_output = padded_chunks \
            .reshape(l, self.retro_chunk_length, bs, d) \
            .permute(1, 2, 0, 3)
        padded_chunked_output = padded_chunked_output.reshape(
            self.retro_chunk_length, bs * l, d).contiguous()

        # Encoder output.
        attention_output, attention_bias = \
            self.inter_attention(padded_chunked_output,
                                 None,
                                 encoder_output=retriever_output)

        # Residual connection.
        if self.apply_residual_connection_post_layernorm:
            residual = layernorm_output
        else:
            residual = layernorm_input

        # Re-enable torch grad to enable fused optimization.
        with torch.enable_grad():
            layernorm_input = bias_dropout_add_func(
                attention_output,
                attention_bias.expand_as(attention_output),
                torch.zeros_like(attention_output),
                self.hidden_dropout)
            layernorm_input = layernorm_input \
                .reshape(self.retro_chunk_length, bs, l, d) \
                .permute(2, 0, 1, 3) # [l, m, bs, d]
            layernorm_input = layernorm_input.reshape(self.retro_chunk_length * l, bs, d)
            layernorm_input = torch.nn.functional.pad(
                layernorm_input,
                (0, 0, 0, 0, pad, 0),
                'constant', 0)[:ns] # [ns, b, d]
            layernorm_input = layernorm_input + residual

        # Layer norm post the decoder attention
        layernorm_output = self.post_inter_attention_layernorm(layernorm_input)

        return retriever_output, layernorm_input, layernorm_output

    def forward(self, hidden_states, attention_mask,
                encoder_output=None, enc_dec_attn_mask=None,
                retriever_input=None,
                retriever_output=None,
                retriever_attn_mask=None,
                inference_params=None):
        # hidden_states: [s, b, h]

        # Layer norm at the beginning of the transformer layer.
        layernorm_output = self.input_layernorm(hidden_states)

        # Self attention.
        attention_output, attention_bias = \
            self.self_attention(
                layernorm_output,
                attention_mask,
                inference_params=inference_params)

        # Residual connection.
        if self.apply_residual_connection_post_layernorm:
            residual = layernorm_output
        else:
            residual = hidden_states

        if self.drop_path is None:
            # jit scripting for a nn.module (with dropout) is not
            # trigerring the fusion kernel. For now, we use two
            # different nn.functional routines to account for varying
            # dropout semantics during training and inference phases.
            if self.bias_dropout_fusion:
                if self.training:
                    bias_dropout_add_func = bias_dropout_add_fused_train
                else:
                    bias_dropout_add_func = bias_dropout_add_fused_inference
            else:
                bias_dropout_add_func = get_bias_dropout_add(self.training)

            with self.bias_dropout_add_exec_handler():
                layernorm_input = bias_dropout_add_func(
                    attention_output,
                    attention_bias.expand_as(residual),
                    residual,
                    self.hidden_dropout)
        else:
            out = torch.nn.functional.dropout(attention_output + attention_bias,
                                              p=self.hidden_dropout,
                                              training=self.training)
            layernorm_input = residual + self.drop_path(out)

        # Layer norm post the self attention.
        layernorm_output = self.post_attention_layernorm(layernorm_input)

        # Cross attention.
        if self.layer_type == LayerType.encoder:
            pass
        elif self.layer_type == LayerType.decoder:
            layernorm_input, layernorm_output = \
                self.get_default_decoder_cross_attention()
        elif self.layer_type == LayerType.retro_encoder:
            layernorm_input, layernorm_output = \
                self.get_retro_encoder_cross_attention(
                    retriever_output,
                    layernorm_input,
                    layernorm_output,
                    bias_dropout_add_func)
        elif self.layer_type in (LayerType.retro_decoder,
                                 LayerType.retro_decoder_with_retriever):
            retriever_output, layernorm_input, layernorm_output = \
                self.get_retro_decoder_cross_attention(
                    retriever_input,
                    retriever_output,
                    retriever_attn_mask,
                    layernorm_input,
                    layernorm_output,
                    inference_params,
                    bias_dropout_add_func)
        else:
            raise Exception("Unsupported layer type, '%s'." %
                            self.layer_type.name)

        # MLP.
        mlp_output, mlp_bias = self.mlp(layernorm_output)

        # Second residual connection.
        if self.apply_residual_connection_post_layernorm:
            residual = layernorm_output
        else:
            residual = layernorm_input

        if self.drop_path is None:
            with self.bias_dropout_add_exec_handler():
                output = bias_dropout_add_func(
                    mlp_output,
                    mlp_bias.expand_as(residual),
                    residual,
                    self.hidden_dropout)

            # Jit compiled function creates 'view' tensor. This tensor
            # potentially gets saved in the MPU checkpoint function context,
            # which rejects view tensors. While making a viewless tensor here
            # won't result in memory savings (like the data loader, or
            # p2p_communication), it serves to document the origin of this
            # 'view' tensor.
            output = core.utils.make_viewless_tensor(inp = output,
                                                     requires_grad = output.requires_grad,
                                                     keep_graph = True)

        else:
            out = torch.nn.functional.dropout(mlp_output + mlp_bias,
                                              p=self.hidden_dropout,
                                              training=self.training)
            output = residual + self.drop_path(out)

        if self.layer_type == LayerType.retro_decoder_with_retriever:
            return output, retriever_output
        else:
            return output


class NoopTransformerLayer(MegatronModule):
    """A single 'no-op' transformer layer.

    The sole purpose of this layer is for when a standalone embedding layer
    is used (i.e., args.standalone_embedding_stage == True). In this case,
    zero transformer layers are assigned when pipeline rank == 0. Additionally,
    when virtual pipeline rank >= 1, zero total model parameters are created
    (virtual rank 0 contains the input embedding). This results in the model's
    input and output tensors being the same, which causes an error when
    performing certain memory optimiations on the output tensor (e.g.,
    deallocating it). Thus, this layer disconnects the input from the output
    via a clone. Since ranks containing a no-op layer are generally under-
    utilized (both compute and memory), there's no worry of any performance
    degredation.
    """

    def __init__(self, layer_number):
        super().__init__()
        self.layer_number = layer_number

    def forward(self, hidden_states, attention_mask,
                encoder_output=None, enc_dec_attn_mask=None,
                inference_params=None):
        return hidden_states.clone()


def _get_num_layers(args, model_type, is_decoder=False):
    """Compute the number of transformer layers resident on the current rank."""
    is_encoder_and_decoder_model = (model_type == ModelType.encoder_and_decoder)
    if model_type == ModelType.retro_encoder:
        num_layers = args.retro_encoder_layers
    elif mpu.get_pipeline_model_parallel_world_size() > 1:
        if is_encoder_and_decoder_model:
            assert args.pipeline_model_parallel_split_rank is not None

            # When a standalone embedding stage is used, a rank is taken from
            # the encoder's ranks, to be used for the encoder's embedding
            # layer. This way, the rank referenced by the 'split rank' remains
            # the same whether or not a standalone embedding stage is used.
            num_ranks_in_encoder = (
                args.pipeline_model_parallel_split_rank - 1
                if args.standalone_embedding_stage else
                args.pipeline_model_parallel_split_rank
            )
            num_ranks_in_decoder = args.transformer_pipeline_model_parallel_size - num_ranks_in_encoder
            assert args.encoder_num_layers % num_ranks_in_encoder == 0, \
                    'encoder_num_layers (%d) must be divisible by number of ranks given to encoder (%d)' % (args.encoder_num_layers, num_ranks_in_encoder)
            assert args.decoder_num_layers % num_ranks_in_decoder == 0, \
                    'decoder_num_layers (%d) must be divisible by number of ranks given to decoder (%d)' % (args.decoder_num_layers, num_ranks_in_decoder)
            if mpu.is_pipeline_stage_before_split():
                num_layers = (
                    0
                    if args.standalone_embedding_stage
                    and mpu.get_pipeline_model_parallel_rank() == 0 else
                    args.encoder_num_layers // num_ranks_in_encoder
                )
            else:
                num_layers = args.decoder_num_layers // num_ranks_in_decoder
        else:
            assert args.num_layers == args.encoder_num_layers
            assert args.num_layers % args.transformer_pipeline_model_parallel_size == 0, \
                'num_layers must be divisible by transformer_pipeline_model_parallel_size'

            # When a standalone embedding stage is used, all transformer layers
            # are divided among pipeline rank >= 1, while on pipeline rank 0,
            # ranks either contain the input embedding layer (virtual pp rank 0),
            # or no layers at all (virtual pp rank >= 1).
            num_layers = (
                0
                if args.standalone_embedding_stage
                and mpu.get_pipeline_model_parallel_rank() == 0 else
                args.num_layers // args.transformer_pipeline_model_parallel_size
            )
    else:
        if not is_decoder:
            num_layers = args.encoder_num_layers
        else:
            num_layers = args.decoder_num_layers
    return num_layers


def _get_layer_type(model_type, default_layer_type, retro_layer_numbers,
                    layer_number):
    args = get_args()
    if args.retro_add_retriever and layer_number in retro_layer_numbers:
        if model_type == ModelType.retro_decoder:
            return LayerType.retro_decoder_with_retriever \
                if layer_number == retro_layer_numbers[0] \
                   else LayerType.retro_decoder
        elif model_type == ModelType.retro_encoder:
            return LayerType.retro_encoder
        else:
            raise Exception("Unsupported model type, '%s'." % model_type)
    else:
        return default_layer_type


class ParallelTransformer(MegatronModule):
    """Transformer class."""

    def __init__(self, init_method, output_layer_init_method,
                 model_type, layer_type=LayerType.encoder,
                 self_attn_mask_type=AttnMaskType.padding,
                 post_layer_norm=True,
                 pre_process=True,
                 post_process=True,
                 drop_path_rate=0.0):
        super(ParallelTransformer, self).__init__()
        args = get_args()

        self.layer_type = layer_type
        self.model_type = model_type
        self.bf16 = args.bf16
        self.fp32_residual_connection = args.fp32_residual_connection
        self.post_layer_norm = post_layer_norm
        self.pre_process = pre_process
        self.post_process = post_process
        self.input_tensor = None
        self.drop_path_rate = drop_path_rate
        self.transformer_impl = args.transformer_impl

        # Store activation checkpoiting flag.
        self.recompute_granularity = args.recompute_granularity
        self.recompute_method = args.recompute_method
        self.recompute_num_layers = args.recompute_num_layers
        self.distribute_saved_activations = \
            args.distribute_saved_activations and not args.sequence_parallel

        self.sequence_parallel = args.sequence_parallel

        # Transformer Engine Init.
        if self.transformer_impl == 'transformer_engine':
            global transformer_engine
            import transformer_engine
        self.use_fp8 = args.fp8_e4m3 or args.fp8_hybrid
        self.fp8_recipe = None
        self.fp8_group = mpu.get_data_parallel_group()
        if self.use_fp8:
            if args.fp8_e4m3:
                fp8_format = transformer_engine.common.recipe.Format.E4M3
            elif args.fp8_hybrid:
                fp8_format = transformer_engine.common.recipe.Format.HYBRID
            self.fp8_recipe = transformer_engine.common.recipe.DelayedScaling(
                margin=args.fp8_margin,
                interval=args.fp8_interval,
                fp8_format=fp8_format,
                amax_history_len=args.fp8_amax_history_len,
                amax_compute_algo=args.fp8_amax_compute_algo,
                override_linear_precision=(False, False, not args.fp8_wgrad),
            )

        self.num_microbatches_in_previous_step = -1
        self.microbatch_count = 0
        self.checkpoint_core_attention = args.recompute_granularity == 'selective'

        # Number of layers.
        self.num_layers = _get_num_layers(args, model_type,
                                          layer_type==LayerType.decoder)

        self.drop_path_rates = [
            rate.item() for rate in
            torch.linspace(0, self.drop_path_rate, args.num_layers)]

        self.retro_layer_numbers = None
        if model_type == ModelType.retro_decoder:
            if args.num_layers == 12:
                self.retro_layer_numbers = [6, 9, 12]
            elif args.num_layers == 24:
                self.retro_layer_numbers = np.arange(9, 25, 3).tolist()
            elif args.num_layers == 40:
                self.retro_layer_numbers = np.arange(9, 41, 3).tolist()
                self.retro_layer_numbers.append(40)
            else:
                raise Exception("Unsupported number of decoder layers. "
                                "Please choose from 12, 24, or 40.")
        if model_type == ModelType.retro_encoder:
            self.retro_layer_numbers = [1]

        # Transformer layers.
        if args.retro_add_retriever:
            assert args.transformer_impl == 'local', \
                "Transformer engine does not support Retro layers."
        def build_layer(layer_number):
            if args.transformer_impl == 'local':
                current_layer_type = _get_layer_type(
                    model_type, layer_type, self.retro_layer_numbers,
                    layer_number)
                return ParallelTransformerLayer(
                    init_method,
                    output_layer_init_method,
                    layer_number,
                    layer_type=current_layer_type,
                    self_attn_mask_type=self_attn_mask_type,
                    drop_path_rate=self.drop_path_rates[layer_number - 1])
            else:
                return transformer_engine.pytorch.TransformerLayer(
                    args.hidden_size,
                    args.ffn_hidden_size,
                    args.num_attention_heads,
                    layernorm_epsilon=args.layernorm_epsilon,
                    hidden_dropout=args.hidden_dropout,
                    attention_dropout=args.attention_dropout,
                    init_method=init_method,
                    output_layer_init_method=output_layer_init_method,
                    layer_number=layer_number,
                    kv_channels=args.kv_channels,
                    self_attn_mask_type=self_attn_mask_type.name,
                    tp_group=mpu.get_tensor_model_parallel_group(),
                    get_rng_state_tracker=tensor_parallel.get_cuda_rng_tracker,
                    fuse_wgrad_accumulation=args.gradient_accumulation_fusion,
                    apply_query_key_layer_scaling=args.apply_query_key_layer_scaling,
                    attention_softmax_in_fp32=args.attention_softmax_in_fp32,
                    seq_length=args.seq_length,
                    micro_batch_size=args.micro_batch_size,
                    sequence_parallel=args.sequence_parallel,
                    params_dtype=args.params_dtype,
                    apply_residual_connection_post_layernorm=args.apply_residual_connection_post_layernorm,
                    output_layernorm=False,
                    layer_type="encoder",
                    drop_path_rate=self.drop_path_rates[layer_number - 1],
                    set_parallel_mode=True,
                    fuse_qkv_params=True)

        if args.virtual_pipeline_model_parallel_size is not None:
            assert args.num_layers % args.virtual_pipeline_model_parallel_size == 0, \
                'num_layers_per_stage must be divisible by ' \
                'virtual_pipeline_model_parallel_size'
            assert args.model_type != ModelType.encoder_and_decoder
            # Number of layers in each model chunk is the number of layers in the stage,
            # divided by the number of model chunks in a stage.
            self.num_layers = self.num_layers // args.virtual_pipeline_model_parallel_size
            # With 8 layers, 2 stages, and 4 model chunks, we want an assignment of
            # layers to stages like (each list is a model chunk):
            # Stage 0: [0]  [2]  [4]  [6]
            # Stage 1: [1]  [3]  [5]  [7]
            # With 8 layers, 2 stages, and 2 virtual stages, we want an assignment of
            # layers to stages like (each list is a model chunk):
            # Stage 0: [0, 1]  [4, 5]
            # Stage 1: [2, 3]  [6, 7]
            offset = mpu.get_virtual_pipeline_model_parallel_rank() * (
                args.num_layers // args.virtual_pipeline_model_parallel_size) + \
                (mpu.get_pipeline_model_parallel_rank() * self.num_layers)
        else:
            # Each stage gets a contiguous set of layers.
            if args.model_type == ModelType.encoder_and_decoder and \
                    mpu.get_pipeline_model_parallel_world_size() > 1:
                pipeline_rank = mpu.get_pipeline_model_parallel_rank()
                if layer_type == LayerType.encoder:
                    offset = pipeline_rank * self.num_layers
                else:
                    num_ranks_in_enc = args.pipeline_model_parallel_split_rank
                    offset = (pipeline_rank - num_ranks_in_enc) * self.num_layers
            else:
                offset = mpu.get_pipeline_model_parallel_rank() * self.num_layers

        if self.num_layers == 0:
            # When a standalone embedding stage is used (e.g.,
            # args.standalone_embedding_stage == True), virtual pipeline ranks
            # on pipeline rank 0 will have zero transformer layers assigned to
            # them. This results in the model's input and output tensors to be
            # the same, which will cause failure for certain output tensor
            # optimizations (e.g., pipeline output deallocation). To remedy
            # this, we assign a 'no-op' layer on these ranks, which will
            # disconnect the input tensor from the output tensor.
            self.num_layers = 1
            self.layers = torch.nn.ModuleList([ NoopTransformerLayer(1) ])
        else:
            self.layers = torch.nn.ModuleList(
                [build_layer(i + 1 + offset) for i in range(self.num_layers)])

            # Update dropout rate for Retro encoder.
            if model_type == ModelType.retro_encoder:
                for layer in self.layers:
                    if args.use_flash_attn:
                        raise Exception("test w/ flash attn.")
                        layer.self_attention.core_attention_flash.dropout_p = \
                            torch.nn.Dropout(args.retro_encoder_attention_dropout)
                    else:
                        layer.self_attention.core_attention.attention_dropout.p =\
                            args.retro_encoder_attention_dropout
                    layer.hidden_dropout = args.retro_encoder_hidden_dropout

        if self.post_process and self.post_layer_norm:
            # Final layer norm before output.
            self.final_layernorm = LayerNorm(
                args.hidden_size,
                eps=args.layernorm_epsilon,
                no_persist_layer_norm=args.no_persist_layer_norm,
                sequence_parallel=args.sequence_parallel)

    def _get_layer(self, layer_number):
        return self.layers[layer_number]

    def _checkpointed_forward(self, hidden_states, attention_mask,
                              encoder_output, enc_dec_attn_mask,
                              is_first_microbatch):
        """Forward method with activation checkpointing."""
        def custom(start, end, is_transformer_engine=False):
            def custom_forward(*args, **kwargs):
                for index in range(start, end):
                    layer = self._get_layer(index)
                    x_ = layer(*args, **kwargs)
                return x_
            def custom_forward_transformer_engine(*args, **kwargs):
                return custom_forward(*args, is_first_microbatch=is_first_microbatch, **kwargs)
            if not is_transformer_engine:
                return custom_forward
            else:
                return custom_forward_transformer_engine

        if self.recompute_method == 'uniform':
            # Uniformly divide the total number of Transformer layers and
            # checkpoint the input activation of each divided chunk.
            # A method to further reduce memory usage reducing checkpoints.
            l = 0
            while l < self.num_layers:
                if self.transformer_impl == 'transformer_engine':
                    hidden_states = transformer_engine.pytorch.distributed.checkpoint(
                        custom(l, l + self.recompute_num_layers, is_transformer_engine=True),
                        self.distribute_saved_activations,
                        tensor_parallel.get_cuda_rng_tracker,
                        mpu.get_tensor_model_parallel_group(),
                        hidden_states, attention_mask,
                        encoder_output, enc_dec_attn_mask)
                else:
                    hidden_states = tensor_parallel.checkpoint(
                        custom(l, l + self.recompute_num_layers),
                        self.distribute_saved_activations,
                        hidden_states, attention_mask,
                        encoder_output, enc_dec_attn_mask)

                l += self.recompute_num_layers

        elif self.recompute_method == 'block':
            # Checkpoint the input activation of only a set number of individual
            # Transformer layers and skip the rest.
            # A method fully use the device memory removing redundant re-computation.
            for l in range(self.num_layers):
                if l < self.recompute_num_layers:
                    if self.transformer_impl == 'transformer_engine':
                        hidden_states = transformer_engine.pytorch.distributed.checkpoint(
                            custom(l, l + 1, is_transformer_engine=True),
                            self.distribute_saved_activations,
                            tensor_parallel.get_cuda_rng_tracker,
                            mpu.get_tensor_model_parallel_group(),
                            hidden_states, attention_mask,
                            encoder_output, enc_dec_attn_mask)
                    else:
                        hidden_states = tensor_parallel.checkpoint(
                            custom(l, l + 1),
                            self.distribute_saved_activations,
                            hidden_states, attention_mask,
                            encoder_output, enc_dec_attn_mask)
                else:
                    if self.transformer_impl == 'transformer_engine':
                        hidden_states = custom(l, l + 1, is_transformer_engine=True)(
                            hidden_states, attention_mask,
                            encoder_output, enc_dec_attn_mask)
                    else:
                        hidden_states = custom(l, l + 1)(
                            hidden_states, attention_mask,
                            encoder_output, enc_dec_attn_mask)
        else:
            raise ValueError("Invalid activation recompute method.")

        return hidden_states

    def set_input_tensor(self, input_tensor):
        """Set input tensor to be used instead of forward()'s input.

        When doing pipeline parallelism the input from the previous
        stage comes from communication, not from the input, so the
        model's forward_step_func won't have it. This function is thus
        used by internal code to bypass the input provided by the
        forward_step_func"""
        self.input_tensor = input_tensor

    def forward(self, hidden_states, attention_mask,
                encoder_output=None, enc_dec_attn_mask=None,
                retriever_input=None,
                retriever_output=None,
                retriever_attn_mask=None,
                inference_params=None):
        # hidden_states: [s, b, h]

        # Checks.
        if inference_params:
            assert self.recompute_granularity is None, \
                'inference does not work with activation checkpointing'

        if not self.pre_process:
            # See set_input_tensor()
            hidden_states = self.input_tensor

        # Viewless tensor.
        # - We only need to create a viewless tensor in the case of micro batch
        #   size (mbs) == 1, since in this case, 'hidden_states.transpose()'
        #   above creates a view tensor, and '.contiguous()' is a pass-through.
        #   For mbs >= 2, '.contiguous()' creates a new tensor, eliminating
        #   the need to make it viewless.
        #
        #   However, we don't explicitly check mbs == 1 here because
        #   make_viewless_tensor() has negligible overhead when its input
        #   is already viewless.
        #
        # - For the 'else' case above, calling make_viewless_tensor() here is
        #   likely redundant, since p2p_communication.py (likely originator)
        #   already creates viewless tensors. That said, make_viewless_tensor()
        #   is called here to be future-proof and corner-case-proof.
        hidden_states = core.utils.make_viewless_tensor(
            hidden_states,
            requires_grad=True,
            keep_graph=True,
        )

        # RNG context.
        if self.sequence_parallel:
            rng_context = tensor_parallel.get_cuda_rng_tracker().fork()
        else:
            rng_context = nullcontext()

        # Forward layers.
        with rng_context:
            # The fp8_autocast context manager is a no-op when enabled=True
            # The if...else serves to short circuit name resolution for fp8_autocast
            with transformer_engine.pytorch.fp8_autocast(
                enabled=self.use_fp8,
                fp8_recipe=self.fp8_recipe,
                fp8_group=self.fp8_group
            ) if self.use_fp8 else nullcontext():
                # Determine if the current iteration is first microbatch
                if self.num_microbatches_in_previous_step != get_num_microbatches():
                    self.microbatch_count = 0 # Reset count on new batch size rampup interval
                self.num_microbatches_in_previous_step = get_num_microbatches()
                is_first_microbatch = self.microbatch_count % get_num_microbatches() == 0

                # Forward pass.
                if self.recompute_granularity == 'full':
                    assert not self.retro_add_retriever, \
                        "full recompute not supported for retro."
                    hidden_states = self._checkpointed_forward(
                        hidden_states,
                        attention_mask,
                        encoder_output,
                        enc_dec_attn_mask,
                        is_first_microbatch)
                else:
                    forward_kwargs = {
                        'encoder_output': encoder_output,
                        'enc_dec_attn_mask': enc_dec_attn_mask,
                        'retriever_input': retriever_input,
                        'retriever_output': retriever_output,
                        'retriever_attn_mask': retriever_attn_mask,
                        'inference_params': inference_params,
                    }

                    if self.transformer_impl == 'transformer_engine':
                        forward_kwargs['is_first_microbatch'] = is_first_microbatch
                        forward_kwargs['checkpoint_core_attention'] = self.checkpoint_core_attention

                    for index in range(self.num_layers):
                        layer = self._get_layer(index)

                        hidden_states = layer(
                            hidden_states,
                            attention_mask,
                            **forward_kwargs)

                        # First Retro decoder layer returns both hidden_states
                        # and retriever_output. Make retriever_output available
                        # to subsequence Retro layers.
                        if isinstance(hidden_states, tuple):
                            assert len(hidden_states) == 2
                            hidden_states, retriever_output = hidden_states
                            forward_kwargs["retriever_output"] = retriever_output

                # Skip counter update for eval and activation checkpointing
                if torch.is_grad_enabled() and self.training:
                    self.microbatch_count += 1

        # Final layer norm.
        if self.post_process and self.post_layer_norm:
            hidden_states = self.final_layernorm(hidden_states)

        return hidden_states<|MERGE_RESOLUTION|>--- conflicted
+++ resolved
@@ -10,7 +10,7 @@
 from megatron import get_timers, get_args, get_retro_args, \
     core, get_num_microbatches
 from megatron.core import mpu, tensor_parallel
-<<<<<<< HEAD
+from megatron.core.enums import ModelType
 
 from .enums import AttnMaskType, ModelType, LayerType, AttnType
 from .fused_bias_gelu import bias_gelu_impl
@@ -18,14 +18,6 @@
 from .fused_softmax import FusedScaleMaskSoftmax
 from .module import MegatronModule
 from .utils import attention_mask_func, openai_gelu, erf_gelu
-=======
-from megatron.core.enums import ModelType
-from megatron.model.enums import AttnMaskType, LayerType, AttnType
-from megatron.model import LayerNorm
-from megatron.model.fused_softmax import FusedScaleMaskSoftmax
-from megatron.model.fused_bias_gelu import bias_gelu_impl
-from megatron.model.utils import attention_mask_func, openai_gelu, erf_gelu
->>>>>>> 035cae2e
 
 try:
     from einops import rearrange
