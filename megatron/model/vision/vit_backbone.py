# Copyright (c) 2023, NVIDIA CORPORATION.  All rights reserved.

"""Vision Transformer(VIT) model."""

import math
import einops
import torch
import apex
import torch.nn.functional as F
from megatron import get_args
from megatron.model import LayerNorm
from megatron.model.transformer import ParallelTransformer
from megatron.model.utils import (
    get_linear_layer,
    init_method_normal,
    scaled_init_method_normal,
)
from megatron.model.module import MegatronModule
from megatron.arguments import validate_visual_args_sam, validate_visual_args_clip

from megatron import print_rank_0
import torchvision.utils as vutils
from megatron import get_args
import random
import torchvision

CLASS_TOKEN_LENGTH = 1

class VitMlpHead(MegatronModule):
    """Pooler layer.

    Pool hidden states of a specific token (for example start of the
    sequence) and add a linear transformation followed by a tanh.

    Arguments:
        hidden_size: hidden size
        init_method: weight initialization method for the linear layer.
            bias is set to zero.
    """

    def __init__(self, config, hidden_size, num_classes):
        super(VitMlpHead, self).__init__()
        self.config = config
        self.dense_in = torch.nn.Linear(hidden_size, hidden_size)
        self.relu = torch.nn.ReLU()
        self.dense_out = torch.nn.Linear(hidden_size, num_classes)
        torch.nn.init.constant_(self.dense_out.bias, -10)

    def forward(self, hidden_states):
        # hidden_states: [b, 1, h]
        # sequence_index: index of the token to pool.
        dense_in_result = self.dense_in(hidden_states)
        tanh_result = torch.tanh(dense_in_result)
        dense_out_result = self.dense_out(tanh_result)
        return dense_out_result


def isPerfectSquare(x):
    if(x >= 0):
        sr = math.sqrt(x)
        return (int(sr) * int(sr) == x)
    return False

class LayerNorm2d(torch.nn.Module):
    def __init__(self, num_channels: int, eps: float = 1e-6) -> None:
        super().__init__()
        self.weight = torch.nn.Parameter(torch.ones(num_channels))
        self.bias = torch.nn.Parameter(torch.zeros(num_channels))
        self.eps = eps

    def forward(self, x: torch.Tensor) -> torch.Tensor:
        u = x.mean(1, keepdim=True)
        s = (x - u).pow(2).mean(1, keepdim=True)
        x = (x - u) / torch.sqrt(s + self.eps)
        x = self.weight[:, None, None] * x + self.bias[:, None, None]
        return x

def twod_interpolate_position_embeddings_hook(
    state_dict,
    prefix,
    local_metadata,
    strict,
    missing_keys,
    unexpected_keys,
    error_msgs,
):

    args = get_args()
    num_patches_per_dim_h = args.img_h // args.visual_patch_dim
    num_patches_per_dim_w = args.img_w // args.visual_patch_dim
    num_patches = num_patches_per_dim_h * num_patches_per_dim_w
    hidden_size = args.visual_hidden_size

    key = prefix + "weight"

    assert key in state_dict
    if key in state_dict:
        input_param = state_dict[key]

        input_seq_len = input_param.shape[0]
        assert(isPerfectSquare(input_seq_len) or isPerfectSquare(input_seq_len - CLASS_TOKEN_LENGTH))
        input_has_class_token = not isPerfectSquare(input_seq_len)
        num_tok_input = input_seq_len - CLASS_TOKEN_LENGTH if input_has_class_token else input_seq_len
        num_tok_output = num_patches
        output_has_class_token = args.class_token_present

        # update input_param and load it to state_dict[key]
        if input_has_class_token:
            input_param_tok = input_param[:CLASS_TOKEN_LENGTH, :]
            input_param_grid = input_param[CLASS_TOKEN_LENGTH:, :]
        else:
            input_param_tok = torch.zeros(CLASS_TOKEN_LENGTH, hidden_size)
            input_param_grid = input_param

        assert input_param.shape[1] == hidden_size

        if num_tok_input != num_tok_output:

            gs_input = int(math.sqrt(num_tok_input))
            gs_new = (num_patches_per_dim_h, num_patches_per_dim_w)

            input_param_grid = input_param_grid.transpose(0, 1).contiguous()
            input_param_grid = input_param_grid.reshape(
                (1, -1, gs_input, gs_input)
            )
            input_param_grid = input_param_grid.float()
            scale_factor = (gs_new[0] / gs_input, gs_new[1] / gs_input)

            input_param_grid = F.interpolate(
                input_param_grid, scale_factor=scale_factor, mode="bilinear"
            )

            input_param_grid = input_param_grid.half()
            input_param_grid = input_param_grid.reshape((-1, num_tok_output))
            input_param_grid = input_param_grid.transpose(0, 1).contiguous()

            assert input_param_grid.shape[1] == hidden_size

        input_param = input_param_grid
        assert (
            input_param.shape[0] == num_tok_output
            and input_param.shape[1] == hidden_size
        )

        if output_has_class_token:
            input_param = torch.cat((input_param_tok, input_param), dim=0)

        state_dict[key] = input_param


class CLIPViTBackbone(MegatronModule):
    """Vision Transformer Model."""

    def __init__(self,
                 config,
                 pre_process=True,
                 post_process=True,
                 class_token=True,
                 single_token_output=False,
                 drop_path_rate=0.0):
        args = get_args()
<<<<<<< HEAD
        super(CLIPViTBackbone, self).__init__(config=config, share_embeddings_and_output_weights=not args.untie_embeddings_and_output_weights)
=======
        self.config = config
>>>>>>> 60795d5b

        if args.init_method_xavier_uniform:
            self.init_method = torch.nn.init.xavier_uniform_
            self.scaled_init_method = torch.nn.init.xavier_uniform_
        else:
            self.init_method = init_method_normal(args.init_method_std)
            self.scaled_init_method = scaled_init_method_normal(
                args.init_method_std, args.visual_num_layers
            )

        self.pre_process = pre_process
        self.post_process = post_process
        self.class_token = class_token
        self.hidden_size = args.visual_hidden_size
        self.patch_dim = args.visual_patch_dim
        self.img_h = args.img_h
        self.img_w = args.img_w
        self.micro_batch_size = args.micro_batch_size
        self.single_token_output = single_token_output
        self.drop_path_rate = drop_path_rate

        assert self.img_h % self.patch_dim == 0
        assert self.img_w % self.patch_dim == 0
        self.num_patches_per_dim_h = self.img_h // self.patch_dim
        self.num_patches_per_dim_w = self.img_w // self.patch_dim
        self.num_patches = self.num_patches_per_dim_h * self.num_patches_per_dim_w
        self.seq_length = self.num_patches + (CLASS_TOKEN_LENGTH if self.class_token else 0)
        self.flatten_dim = self.patch_dim * self.patch_dim * args.num_channels
        self.input_tensor = None
        self.position_ids = None
        self.conv1 = torch.nn.Conv2d(in_channels=3, out_channels=self.hidden_size, kernel_size=self.patch_dim, stride=self.patch_dim, bias=False)

        if self.pre_process:
            # cls_token
            if self.class_token:
                self.cls_token = torch.nn.Parameter(
                    torch.randn(1, CLASS_TOKEN_LENGTH, self.hidden_size)
                )
                torch.nn.init.zeros_(self.cls_token)
            self.position_ids = torch.arange(self.seq_length).expand(1, -1).cuda()

<<<<<<< HEAD
            self.pre_layernorm = LayerNorm(
                self.hidden_size,
                eps=args.layernorm_epsilon,
                no_persist_layer_norm=args.no_persist_layer_norm)
=======
>>>>>>> 60795d5b
            # Linear encoder
            #self.linear_encoder = torch.nn.Linear(
            #    self.flatten_dim, self.hidden_size
            #)

            # embedding
            self.position_embeddings = torch.nn.Embedding(
                self.seq_length, self.hidden_size
            )
            init_method_normal(args.init_method_std)(
                self.position_embeddings.weight
            )

            args.class_token_present = self.class_token
            self.position_embeddings._register_load_state_dict_pre_hook(
                twod_interpolate_position_embeddings_hook
            )

            self.embedding_dropout = torch.nn.Dropout(args.hidden_dropout)

        # Transformer
        self.transformer = ParallelTransformer(
            config,
            model_type=args.model_type,
            pre_process=self.pre_process,
            post_process=self.post_process,
            drop_path_rate=self.drop_path_rate,
            is_vit=True,
            # use_rel_pos=True,
            # window_size=self.window_size
        )

    def set_input_tensor(self, input_tensor):
        """See megatron.model.transformer.set_input_tensor()"""
        self.transformer.set_input_tensor(input_tensor)

    def forward(self, input):
        if self.pre_process:

            args = get_args()

            if self.pre_process:

                if args.v_jitter > 0:
                    # if 0: vutils.save_image(input,'pre_jit.png', normalize=True, scale_each=True, nrow=int(10))
                    input = torch.roll(input, shifts=(random.randint(-args.v_jitter, args.v_jitter), 0), dims=(2, 3))
                    # if 0: vutils.save_image(input,'post_jit.png', normalize=True, scale_each=True, nrow=int(10))

                if args.crop_middle:
                    # if 0: vutils.save_image(input,'pre_crop.png', normalize=True, scale_each=True, nrow=int(10))
                    input = torchvision.transforms.functional.resized_crop(input, top=60, left=0, height=105, width=224, size=[224, 224])
                    # if 0: vutils.save_image(input,'post_crop.png', normalize=True, scale_each=True, nrow=int(10))

            encoder_output = self.conv1(input)
            encoder_output = einops.rearrange(
                encoder_output,
                "b w p1 p2 -> b (p1 p2) w",
                p1=self.num_patches_per_dim_h,
                p2=self.num_patches_per_dim_h,
            )
            #assert rearranged_input.dtype == torch.half
            #encoder_output = self.linear_encoder(rearranged_input)
            #concatenated_tokens = encoder_output
            if self.class_token:
                cls_tokens = self.cls_token.expand(encoder_output.shape[0], -1, -1)
                concatenated_tokens = torch.cat((cls_tokens, encoder_output), dim=1)

            token_embeddings = concatenated_tokens + \
                    self.position_embeddings(self.position_ids[:, :concatenated_tokens.shape[1]])
            hidden_states = token_embeddings #self.embedding_dropout(token_embeddings)
        else:
            hidden_states = input

        hidden_states = hidden_states.transpose(0, 1).contiguous()
        hidden_states = self.pre_layernorm(hidden_states, vit_layer_norm=True)
        hidden_states = self.transformer(hidden_states, None)

        if self.single_token_output:
            hidden_states = hidden_states[:,0,:]

        return hidden_states.transpose(0, 1).contiguous()

class SAMViTBackbone(MegatronModule):
    """Vision SAM Model."""

    def __init__(self, config,
                 pre_process=True,
                 post_process=True,
                 class_token=False,
                 single_token_output=False,
                 drop_path_rate=0.0, out_dim=256):

        args = get_args()
        super().__init__(config=config, share_embeddings_and_output_weights=not args.untie_embeddings_and_output_weights)

        if config.init_method is None:
            config.init_method = init_method_normal(config.init_method_std)

        if config.output_layer_init_method is None:
            config.output_layer_init_method = scaled_init_method_normal(config.init_method_std,
                                                                    config.num_layers)

        self.pre_process = pre_process
        self.post_process = post_process
        self.class_token = class_token
        self.hidden_size = args.visual_hidden_size
        self.patch_dim = args.visual_patch_dim
        self.img_h = args.img_h
        self.img_w = args.img_w
        self.micro_batch_size = args.micro_batch_size
        self.single_token_output = single_token_output
        self.drop_path_rate = drop_path_rate

        if args.visual_arch.startswith("SAM"):
            self.window_size = args.window_size

        assert self.img_h % self.patch_dim == 0
        assert self.img_w % self.patch_dim == 0
        self.num_patches_per_dim_h = self.img_h // self.patch_dim
        self.num_patches_per_dim_w = self.img_w // self.patch_dim
        self.num_patches = self.num_patches_per_dim_h * self.num_patches_per_dim_w
        self.seq_length = self.num_patches + (CLASS_TOKEN_LENGTH if self.class_token else 0)
        self.flatten_dim = self.patch_dim * self.patch_dim * args.num_channels
        self.input_tensor = None
        self.position_ids = None
        self.conv1 = torch.nn.Conv2d(in_channels=3, out_channels=self.hidden_size, kernel_size=self.patch_dim, stride=self.patch_dim, bias=True)
        if args.align_to_old:
            self.align_to_old = True
            if self.pre_process:
                self.position_ids = torch.arange(self.seq_length).expand(1, -1).cuda()
                self.position_embeddings = torch.nn.Embedding(
                    self.seq_length, self.hidden_size
                )
                init_method_normal(args.init_method_std)(
                    self.position_embeddings.weight
                )
        else:
            self.align_to_old = False
            self.pos_embed = torch.nn.Parameter(
                torch.zeros(1, self.seq_length, self.hidden_size)
            )

        self.transformer = ParallelTransformer(
            config,
            model_type=args.model_type,
            pre_process=self.pre_process,
            post_process=self.post_process,
            drop_path_rate=self.drop_path_rate,
            is_vit=True,
            use_rel_pos=True,
            window_size=self.window_size
        )

        self.neck = torch.nn.Sequential(
            torch.nn.Conv2d(
                in_channels=self.hidden_size,
                out_channels=out_dim,
                kernel_size=1,
                bias=False,
            ),
            LayerNorm2d(out_dim),
            torch.nn.Conv2d(
                in_channels=out_dim,
                out_channels=out_dim,
                kernel_size=3,
                padding=1,
                bias=False,
            ),
            LayerNorm2d(out_dim),
        )
        if not args.untie_embeddings_and_output_weights:
            self.initialize_word_embeddings()
    def preprocess_pad(self, x: torch.Tensor) -> torch.Tensor:
        """Normalize pixel values and pad to a square input."""
        # Pad
        h, w = x.shape[-2:]
        padh = self.img_h - h
        padw = self.img_w - w
        x = F.pad(x, (0, padw, 0, padh))
        return x

    def forward(self, input):

        torch.cuda.nvtx.range_push("conv")
        encoder_output = self.conv1(input)
        encoder_output = einops.rearrange(
            encoder_output,
            "b w p1 p2 -> b (p1 p2) w",
            p1=self.num_patches_per_dim_h,
            p2=self.num_patches_per_dim_h,
        )
        if self.align_to_old:
            token_embeddings = encoder_output + \
                self.position_embeddings(self.position_ids[:, :encoder_output.shape[1]])
        else:
            token_embeddings = encoder_output + self.pos_embed

        token_embeddings = token_embeddings.transpose(0, 1).contiguous()
        torch.cuda.nvtx.range_pop()

        torch.cuda.nvtx.range_push("transformer")
        hidden_states = self.transformer(token_embeddings, None)
        hidden_states = einops.rearrange(
            hidden_states,
            "(p1 p2) b w -> b w p1 p2",
            p1=self.num_patches_per_dim_h,
            p2=self.num_patches_per_dim_h,
        )
        hidden_states = self.neck(hidden_states).flatten(2).transpose(1, 2)
        torch.cuda.nvtx.range_pop()
        return hidden_states

class HybridSAMCLIPBackbone(MegatronModule):
    """Hybrid Vision Model with both SAM and CLIP."""

    def __init__(self, config, pre_process=True, post_process=False):
        # super(HybridSAMCLIPBackbone, self).__init__(share_word_embeddings=False)
        args = get_args()
        super().__init__(config=config, share_embeddings_and_output_weights=not args.untie_embeddings_and_output_weights)

        validate_visual_args_sam(args)
        self.sam_model = SAMViTBackbone(config, pre_process=pre_process, 
                                   post_process=post_process)

        validate_visual_args_clip(args)
        self.clip_model = CLIPViTBackbone(config, pre_process=pre_process, 
                                   post_process=post_process)

    def forward(self, input_dict):
 
        # SAM model
        sam_hidden_states = self.sam_model(input_dict['sam'])

        # CLIP model
        clip_hidden_states = self.clip_model(input_dict['clip'])

        return {'sam': sam_hidden_states, 'clip': clip_hidden_states}<|MERGE_RESOLUTION|>--- conflicted
+++ resolved
@@ -159,11 +159,7 @@
                  single_token_output=False,
                  drop_path_rate=0.0):
         args = get_args()
-<<<<<<< HEAD
         super(CLIPViTBackbone, self).__init__(config=config, share_embeddings_and_output_weights=not args.untie_embeddings_and_output_weights)
-=======
-        self.config = config
->>>>>>> 60795d5b
 
         if args.init_method_xavier_uniform:
             self.init_method = torch.nn.init.xavier_uniform_
@@ -205,13 +201,10 @@
                 torch.nn.init.zeros_(self.cls_token)
             self.position_ids = torch.arange(self.seq_length).expand(1, -1).cuda()
 
-<<<<<<< HEAD
             self.pre_layernorm = LayerNorm(
                 self.hidden_size,
                 eps=args.layernorm_epsilon,
                 no_persist_layer_norm=args.no_persist_layer_norm)
-=======
->>>>>>> 60795d5b
             # Linear encoder
             #self.linear_encoder = torch.nn.Linear(
             #    self.flatten_dim, self.hidden_size
@@ -433,15 +426,15 @@
         super().__init__(config=config, share_embeddings_and_output_weights=not args.untie_embeddings_and_output_weights)
 
         validate_visual_args_sam(args)
-        self.sam_model = SAMViTBackbone(config, pre_process=pre_process, 
+        self.sam_model = SAMViTBackbone(config, pre_process=pre_process,
                                    post_process=post_process)
 
         validate_visual_args_clip(args)
-        self.clip_model = CLIPViTBackbone(config, pre_process=pre_process, 
+        self.clip_model = CLIPViTBackbone(config, pre_process=pre_process,
                                    post_process=post_process)
 
     def forward(self, input_dict):
- 
+
         # SAM model
         sam_hidden_states = self.sam_model(input_dict['sam'])
 
