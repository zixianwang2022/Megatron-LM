# Copyright (c) 2023, NVIDIA CORPORATION. All rights reserved.

"""Megatron distributed optimizer."""


from apex.optimizers import FusedAdam as Adam
import math
import torch

from megatron import get_args
from megatron import get_timers
from megatron import print_rank_0
from megatron.core import mpu, tensor_parallel
from megatron.model.module import param_is_not_shared

from .optimizer import MixedPrecisionOptimizer, _zero_grad_group_helper


class Range:
    """
    A range represents a start and end points for indexing a shard
    from a full tensor.
    """
    def __init__(self, start, end):
        self.start = start
        self.end = end
        self.size = end - start
    def normalize(self, start = 0):
        return Range(start, start + self.size)
    def __str__(self):
        return "%d,%d [%d]" % (self.start, self.end, self.size)
    def __len__(self):
        return self.end - self.start


class DistributedOptimizer(MixedPrecisionOptimizer):
    """Distributed optimizer, for all data types (fp16, bf16, and fp32).

    Arguments:
        optimizer: base optimizer such as Adam or SGD
        clip_grad: clip gradeints with this global L2 norm. Note
            that clipping is ignored if clip_grad == 0
        log_num_zeros_in_grad: return number of zeros in the gradients.
        params_have_main_grad: flag indicating if parameters have
            a `main_grad` field. If this is set, we are assuming
            that the model parameters are store in the `main_grad`
            field instead of the typical `grad` field. This happens
            for the DDP cases where there is a continuous buffer
            holding the gradients. For example for bfloat16, we want
            to do gradient accumulation and all-reduces in float32
            and as a result we store those gradients in the main_grad.
            Note that main grad is not necessarily in float32.
        use_contiguous_buffers_in_local_ddp: if true, the local DDP model
            is using a contiguous buffer to hold the model grads.
        fp16: if true, the model is running in fp16.
        bf16: if true, the model is running in bfloat16.
        grad_scaler: used for scaling gradients. Note that this can be
            None. This case happens when `bf16 = True` and we don't
            use any loss scale. Note that for `bf16 = True`, we can have
            a constnat gradient scaler. Also for `bf16 = False`, we
            always require a grad scaler.
        models: list of models (i.e., the virtual pipelining models). This
            is used by the distributed optimizer for mapping parameters.
    """

    @classmethod
    def build_model_gbuf_param_range_map(cls, model, dtype, gbuf_world_range):
        """
        Build mapping from param reference to grad buffer shard ranges.

        This method builds a mapping from parameter references to grad
        buffer shard ranges, specific to each data-parallel (DP) rank's
        set of 'owned' parameters. Each grad buffer (padded to be an even
        multiple of DP-world-size) is conceptually divided into DP-world-size
        contiguous regions, where each DP rank 'owns' a contiguous regions.
        Ownership in this sense means DP rank is responsible for reducing
        the relevant subset of grads, and updating the relevant subset of
        params.

        This conceptual partitioning of the grad buffer does NOT respect
        parameter boundaries, and as such it is assumed that each created
        range references a shard (or subset) of the full parameter. It is
        easiest to think of each DP rank as operating (i.e., reducing,
        gathering) purely on views into the grad buffer, for all model-to-
        main & main-to-model operations.

        This method creates three ranges:
        - The param's range within the entire grad buffer (i.e., world index).
        - The param's range within the DP rank's local view of the grad buffer.
        - The param's range within itself (i.e., its shard).
        """

        # Param range map.
        param_world_index_map = model._grad_buffer_param_index_map[dtype]
        param_range_map = {}
        for param, param_world_indexes in param_world_index_map.items():

            # Param range.
            param_world_start, param_world_end = param_world_indexes
            param_local_start = max(
                0,
                param_world_start - gbuf_world_range.start)
            param_local_end = min(
                gbuf_world_range.size,
                param_world_end - gbuf_world_range.start)

            # Add param, if within local gbuf range.
            if param_local_end > param_local_start:
                param_local_range = Range(param_local_start, param_local_end)
                param_world_range = param_local_range.normalize(
                    param_local_start + gbuf_world_range.start)
                sub_param_start = max(0, gbuf_world_range.start-param_world_start)
                sub_param_range = param_local_range.normalize(sub_param_start)
                param_range_map[param] = {
                    "gbuf_world" : param_world_range,
                    "gbuf_local" : param_local_range,
                    "param" : sub_param_range,
                }

        return param_range_map


    @classmethod
    def build_model_gbuf_range(cls, model, dtype):
        """
        Build mapping between params and their grad buffers.

        This method does the initial setup for the method above. This setup
        includes determining the shard ranges into the DDP's grad buffer for
        each data-parallel (DP) rank. Each DP rank keeps range info for
        all other DP ranks, for the purpose of creating args for
        reduce-scatter and all-gather.
        """

        data_parallel_rank = mpu.get_data_parallel_rank()
        data_parallel_world_size = mpu.get_data_parallel_world_size()

        # Grad buffer range.
        grad_buffer = model._grad_buffers[dtype]
        gbuf_size = grad_buffer.numel
        max_gbuf_range_size = int(math.ceil(gbuf_size / data_parallel_world_size))

        # All world ranges. (i.e., across all data parallel ranks)
        gbuf_world_all_ranges = []
        for r in range(data_parallel_world_size):
            gbuf_world_start = r * max_gbuf_range_size
            gbuf_world_end = min(gbuf_size, gbuf_world_start+max_gbuf_range_size)
            gbuf_world_range = Range(gbuf_world_start, gbuf_world_end)
            gbuf_world_all_ranges.append(gbuf_world_range)

        # Local DP's ranges.
        gbuf_world_range = gbuf_world_all_ranges[data_parallel_rank]
        gbuf_local_range = gbuf_world_range.normalize()

        # Get each param's ranges.
        param_range_map = cls.build_model_gbuf_param_range_map(model,
                                                               dtype,
                                                               gbuf_world_range)

        # Group into dict.
        data = {
            "local" : gbuf_local_range,
            "world" : gbuf_world_range,
            "world_all" : gbuf_world_all_ranges,
            "param_map" : param_range_map,
            "max_range_size" : max_gbuf_range_size,
        }

        return data


    @classmethod
    def build_model_gbuf_range_map(cls, model):
        """
        Create param-to-grad-buffer mappings, for grad buffer data types
        within a specific virtual model.
        """
        return {
            dtype : cls.build_model_gbuf_range(model, dtype)
            for dtype in model._grad_buffers
        }


    @classmethod
    def build_model_param_gbuf_map(cls, model_gbuf_ranges):
        """
        Create a reverse of the model_gbuf_ranges, for referencing in
        opposite direction.
        """
        param_gbuf_map = {}
        for model_index, model_gbuf_range_map in enumerate(model_gbuf_ranges):
            for dtype, gbuf_range_map in model_gbuf_range_map.items():
                for param, param_range_map in gbuf_range_map["param_map"].items():
                    param_gbuf_map[param] = (model_index, dtype)
        return param_gbuf_map


    @classmethod
    def build_optimizer_group_ranges(cls, param_groups, model_gbuf_ranges):
        """
        Create optimizer groups.

        Given the set of parameter shard ranges that are owned by the current
        data-parallel (DP) rank, gather the set of parameters that will be
        used (in the method below) to create the current DP's optimizer
        groups.
        """

        num_groups = len(param_groups)

        # Param group map.
        # World param group map.
        # - Store a mapping of <model_parameter:group_index> for all parameters
        #   across all DP ranks. This is necessary because it is our first
        #   cross reference between the DDP mappings and the optimizer group
        #   parameters. This mapping only for use in the next step of building
        #   the local mapping over this DP rank's parameters.
        world_param_group_map = {}
        for group_index, group in enumerate(param_groups):
            for param in group["params"]:
                assert param.requires_grad
                world_param_group_map[param] = group_index

        # Optimizer group ranges & param-group mapping.
        # - Build a mapping from groups to their contained parameters, and also
        #   from parameters to their containing group index and order within
        #   the group. The group index and order are particularly important for
        #   saving and loading checkpoints.
        local_param_group_map = {}
        group_ranges = [ {"params": []} for _ in param_groups ]
        for model_gbuf_range_map in model_gbuf_ranges:
            for dtype, gbuf_range_map in model_gbuf_range_map.items():
                for param in gbuf_range_map["param_map"]:
                    group_index = world_param_group_map[param]
                    group_range = group_ranges[group_index]
                    group_range["params"].append(param)
                    local_param_group_map[param] = \
                        (group_index, len(group_range["params"]) - 1)

        # Squeeze zero-size group ranges.
        for group_index, group_range in enumerate(group_ranges):
            group_range["orig_group"] = param_groups[group_index]
            group_range["orig_group_idx"] = param_groups[group_index]

        return local_param_group_map, group_ranges


    @classmethod
    def build_model_and_main_param_groups(cls,
                                          model_gbuf_ranges,
                                          param_gbuf_map,
                                          opt_group_ranges):
        """
        Create main parameter groups needed for the optimizer step.

        These groups encompass both: 1) groups used by this class, for
        reducing/gather, and 2) groups used by the inner optimizer for the
        parameter update. Given that the conceptual grad buffer partitioning
        (created in earlier method) doesn't respect parameter boundaries,
        the optimizer operates on shards of the model parameters, rather than
        the full parameters.
        """

        # Parameter groups:
        #   model_float16_groups: original float16 parameters
        #   model_fp32_groups: original fp32 parameters
        #   shard_float16_groups: shards of original float16 parameters
        #   shard_fp32_groups: shards of original fp32 parameters
        #   shard_fp32_from_float16_groups: fp32 copy of float16 parameters
        model_float16_groups = []
        model_fp32_groups = []
        shard_float16_groups = []
        shard_fp32_groups = []
        shard_fp32_from_float16_groups = []

        # Allocate (or slice) each group's param shard.
        for group_index, group_range in enumerate(opt_group_ranges):

            # Params of this group.
            model_float16_params_this_group = []
            model_fp32_params_this_group = []
            shard_float16_params_this_group = []
            shard_fp32_params_this_group = []
            shard_fp32_from_float16_params_this_group = []
            model_float16_groups.append(model_float16_params_this_group)
            model_fp32_groups.append(model_fp32_params_this_group)
            shard_float16_groups.append(shard_float16_params_this_group)
            shard_fp32_groups.append(shard_fp32_params_this_group)
            shard_fp32_from_float16_groups.append(
                shard_fp32_from_float16_params_this_group)

            for model_param in group_range["params"]:

                assert model_param.requires_grad

                model_index, dtype = param_gbuf_map[model_param]
                gbuf_range = model_gbuf_ranges[model_index][dtype]
                param_range = gbuf_range["param_map"][model_param]["param"]

                # fp16, bf16 params.
                if model_param.type() in ['torch.cuda.HalfTensor',
                                          'torch.cuda.BFloat16Tensor']:

                    # Clone model -> main.
                    shard_model_param = model_param.detach().view(-1) \
                        [param_range.start:param_range.end]
                    shard_main_param = shard_model_param.clone().float()
                    tensor_parallel.copy_tensor_model_parallel_attributes(
                        shard_model_param, model_param)
                    tensor_parallel.copy_tensor_model_parallel_attributes(
                        shard_main_param, model_param)
                    if hasattr(model_param, 'shared'):
                        shard_model_param.shared = model_param.shared
                        shard_main_param.shared = model_param.shared

                    # Add to group.
                    model_float16_params_this_group.append(model_param)
                    shard_float16_params_this_group.append(shard_model_param)
                    shard_fp32_from_float16_params_this_group.append(shard_main_param)

                # fp32 params.
                elif model_param.type() == 'torch.cuda.FloatTensor':
                    shard_model_param = model_param.view(-1) \
                        [param_range.start:param_range.end]
                    model_fp32_params_this_group.append(model_param)
                    shard_fp32_params_this_group.append(shard_model_param)
                    tensor_parallel.copy_tensor_model_parallel_attributes(
                        shard_model_param, model_param)
                    if hasattr(model_param, 'shared'):
                        shard_model_param.shared = model_param.shared

                else:
                    raise TypeError('Wrapped parameters must be one of '
                                    'torch.cuda.FloatTensor,  '
                                    'torch.cuda.HalfTensor, or '
                                    'torch.cuda.BFloat16Tensor. '
                                    'Received {}'.format(param.type()))

            # Update optimizer's params.
            group_range["orig_group"]["params"] = [
                *shard_fp32_params_this_group,
                *shard_fp32_from_float16_params_this_group,
            ]

        return (
            model_float16_groups,
            model_fp32_groups,
            shard_float16_groups,
            shard_fp32_groups,
            shard_fp32_from_float16_groups,
        )


    def __init__(self, optimizer, clip_grad, log_num_zeros_in_grad,
                 params_have_main_grad, use_contiguous_buffers_in_local_ddp,
                 fp16, bf16, params_dtype, grad_scaler, models):
        """
        See top of class definition for argument descriptions.

        The steps in this method create the core mapping between DDP grad
        buffers, parameters, and parameter shard ranges, that is needed for
        converting between model param indexes and main parameter shard
        indexes. This method also updates the optimizer parameter groups
        with the newly created shards.
        """

        super().__init__(
            optimizer, clip_grad, log_num_zeros_in_grad,
            params_have_main_grad, use_contiguous_buffers_in_local_ddp,
            fp16, bf16, params_dtype, grad_scaler, models)

        # Verify that contiguous buffers are being used.
        # - Note: this should already be checked in arguments.py.
        assert use_contiguous_buffers_in_local_ddp
        assert isinstance(optimizer, Adam), \
            "Only Adam currently supported, due to checkpointing requirements."

        # Model grad buffer ranges.
        self.model_gbuf_ranges = []
        for model_index, model in enumerate(self.models):
            self.model_gbuf_ranges.append(self.build_model_gbuf_range_map(model))
        self.model_param_gbuf_map = \
            self.build_model_param_gbuf_map(self.model_gbuf_ranges)

        # Optimizer ranges.
        self.model_param_group_index_map, self.opt_group_ranges = \
            self.build_optimizer_group_ranges(self.optimizer.param_groups,
                                              self.model_gbuf_ranges)
        
        # Allocate main param shards.
        (
            self.model_float16_groups,
            self.model_fp32_groups,
            self.shard_float16_groups,
            self.shard_fp32_groups,
            self.shard_fp32_from_float16_groups,
        ) = self.build_model_and_main_param_groups(self.model_gbuf_ranges,
                                                   self.model_param_gbuf_map,
                                                   self.opt_group_ranges)

        # Initialize param buffers.
        # - These are views on the DDP model's grad buffers, that share
        #   storage & have their own dtype. This is safe because the param
        #   dtype size is always <= grad dtype size.
        self.param_buffers = []
        for model_index, model in enumerate(self.models):
            current_param_buffers = {}
            for dtype, grad_buffer in model._grad_buffers.items():
<<<<<<< HEAD

                # Handle older/newer method for getting untyped storage.
                try:
                    untyped_storage = grad_buffer.data.storage()._untyped()
                except:
                    untyped_storage = grad_buffer.data.storage().untyped()

                # Typed param buffer.
                param_buffer = torch.tensor(
                    untyped_storage,
                    dtype = params_dtype,
                    device = grad_buffer.data.device)
=======
                try:
                    storage = grad_buffer.data.storage()._untyped()
                except:
                    storage = grad_buffer.data.storage().untyped()
                param_buffer = torch.tensor(storage,
                                            dtype = params_dtype,
                                            device = grad_buffer.data.device)
>>>>>>> eb6f1677
                param_buffer = param_buffer[:grad_buffer.numel_padded]
                current_param_buffers[dtype] = param_buffer
            self.param_buffers.append(current_param_buffers)

        # Update optimizer groups.
        # - Also, leverage state_dict() and load_state_dict() to
        #   recast preexisting per-param state tensors.
        self.optimizer.param_groups = \
            [ g["orig_group"] for g in self.opt_group_ranges ]
        self.optimizer.load_state_dict(self.optimizer.state_dict())


    def get_model_param_range_map(self, param):
        """
        Given a model param, get the index sub-range of the param that this
        data-parallel rank owns.
        """
        model_index, dtype = self.model_param_gbuf_map[param]
        gbuf_range_map = self.model_gbuf_ranges[model_index][dtype]
        param_range_map = gbuf_range_map["param_map"][param]
        return param_range_map


    def get_model_parallel_group(self):
        """
        With the distributed optimizer, the model parallel group is the
        entire world.
        """
        return None


    def state_dict(self):
        """
        The state dict contains all non-DP-rank-dependent (i.e., non-parameter-
        related) optimizer variables. The returned state dict can be stored in
        the standard model/RNG checkpoint file. The parameter and dependent
        optimizer state (e.g., exp_avg, exp_avg_sq) are stored in a separate
        checkpoint file by calling 'save_parameter_state()'.
        """

        state_dict = {}

        # Optimizer state (do not store parameter state here).
        state_dict['optimizer'] = {
            k : v
            for k, v in self.optimizer.state_dict().items()
            if k != "state"
        }
        for param_group in state_dict["optimizer"]["param_groups"]:
            del param_group["params"]

        # Grad scaler state.
        if self.grad_scaler:
            state_dict['grad_scaler'] = self.grad_scaler.state_dict()

        return state_dict


    def load_state_dict(self, state_dict):
        """Load the state dict.

        As detailed in state_dict(), the state dict contains all non-
        parameter-related variables. This method is notably longer than
        state_dict(), because the Torch optimizers state has yet to be
        allocated at this point, and so we must do a cross referencing between
        the optimizers state (and the ordering it expects for parameter state)
        and this DP rank's shards. The optimizer at this point does not contain
        any tensor dimension information, so we must get these dimensions from
        the DP shards mapped during DistributedOptimizer.__init__().

        The tensor parameter state is loaded via load_parameter_state(), and
        so this method also must populate the loaded state dict with dummy
        tensor data (i.e., via torch.empty() below). This will be overwritten
        during load_parameter_state().

        ** Note: Torch optimizer's state structure. **
        The Torch optimizer stores its state in two levels. The top level is a
        list of groups, where each group contains a list of integer indexes
        (corresponding to parameters) that index into a master parameter list
        that is shared by all groups. As such, three values are necessary for
        maintaining this ordering:

        - group_index : The group to which a parameter belongs.
        - group_order : The index of a parameter within its group.
        - state_order : The index of a parameter within the shared parameter
            list.
        """

        # Get the Torch optimizer's state dict.
        # - This 'inner' optimizer at this point is unallocated, and only
        #   contains an integer odering of parameters within each group, and
        #   the ordering of parameters within its flattened parameter state
        #   list.
        inner_state_dict = self.optimizer.state_dict()
        state_dict_param_groups = [{
            **group,
            "params" : list(inner_state_dict["param_groups"][idx]["params"]),
        } for idx, group in enumerate(state_dict["optimizer"]["param_groups"])]

        # Allocate 'dummy' data for optimizer state (i.e., torch.empty() below)
        # - Real data is overwritten during load_parameter_state().
        state_dict_state = []
        for gbuf_range_maps in self.model_gbuf_ranges:
            for gbuf_range_map in gbuf_range_maps.values():
                for model_param, param_range_map in \
                    gbuf_range_map["param_map"].items():

                    # Get parameter ordering information (see method docstring
                    # for details).
                    group_index, group_order = \
                        self.model_param_group_index_map[model_param]
                    state_order = inner_state_dict["param_groups"] \
                        [group_index]["params"][group_order]

                    # Allocate dummy tensors.
                    numel = len(param_range_map["gbuf_world"])
                    init_shard = lambda : torch.empty(
                        (numel,),
                        dtype=torch.float32,
                        device=torch.cuda.current_device())

                    state_dict_state.append((state_order, {
                        "exp_avg" : init_shard(),
                        "exp_avg_sq" : init_shard(),
                    }))

        # Sort by state order (see method docstring for details).
        state_dict_state.sort(key = lambda s : s[0])
        state_dict_state = {s[0]:s[1] for s in state_dict_state}

        # Optimizer.
        self.optimizer.load_state_dict({
            "state" : state_dict_state,
            "param_groups" : state_dict_param_groups,
        })

        # Grad scaler.
        if 'grad_scaler' not in state_dict:
            if self.fp16:
                print_rank_0('***WARNING*** found an old checkpoint, will not '
                             'load grad scaler ...')
        else:
            if self.grad_scaler:
                self.grad_scaler.load_state_dict(state_dict['grad_scaler'])
            else:
                print_rank_0('***WARNING*** fould the grad scaler in the '
                             'checkpoint but it is None in the class. '
                             'Skipping loading grad scaler ...')


    def save_parameter_state(self, filename):
        """Save parameter state (i.e., parameter & optimizer tensors).

        This method performs three steps:
        - For each DP rank, copy param & optimizer shards to contiguous CPU
          buffers. (e.g., one buffer each for main_param, exp_avg, and
          exp_avg_sq).
        - Gather contiguous buffers on DP rank 0 and concatenate to world
          buffers.
        - Save world buffers to disk (i.e., distrib_opt.pt).
        """

        # Data parallelism variables.
        data_parallel_world_size = mpu.get_data_parallel_world_size()
        data_parallel_rank = mpu.get_data_parallel_rank()
        data_parallel_group_gloo = mpu.get_data_parallel_group_gloo()
        data_parallel_global_ranks = list(mpu._DATA_PARALLEL_GLOBAL_RANKS)

        # Collect param states.
        state = {}
        for model_idx, gbuf_range_maps in enumerate(self.model_gbuf_ranges):

            # Iterate grad buffers (by data type).
            dtype_state = {}
            assert len(gbuf_range_maps) == 1, "single dtype supported, for now."
            for dtype, gbuf_range_map in gbuf_range_maps.items():

                # Compute local DP contiguous shard's size.
                model = self.models[model_idx]
                gbuf_world_numel = model._grad_buffers[dtype].numel_padded
                gbuf_local_numel = int(gbuf_world_numel/data_parallel_world_size)
                local_shards = {key:torch.empty((gbuf_local_numel,),
                                             dtype=torch.float32,
                                             device="cpu")
                             for key in ("param", "exp_avg", "exp_avg_sq")}

                # Build contiguous DP rank shards (for param + optim states).
                for model_param, param_range_map in \
                    gbuf_range_map["param_map"].items():

                    # Main param & optimizer states.
                    group_index, group_order = \
                        self.model_param_group_index_map[model_param]
                    main_param = self.optimizer.param_groups \
                        [group_index]["params"][group_order]
                    optim_state = self.optimizer.state[main_param]

                    tensors = {
                        "param" : main_param,
                        **optim_state,
                    }

                    # Copy states into contiguous shard.
                    gbuf_local_start = param_range_map["gbuf_local"].start
                    gbuf_local_end = param_range_map["gbuf_local"].end
                    for key in local_shards:
                        local_shards[key][gbuf_local_start:gbuf_local_end] \
                            .data.copy_(tensors[key].detach().cpu())

                # Gather contiguous shards on DP rank 0.
                world_tensors = {}
                for key, send_tensor in local_shards.items():
                    
                    # Gather tensor list.
                    if data_parallel_rank == 0:
                        recv_tensors = [torch.empty((gbuf_local_numel,),
                                                    dtype=torch.float32,
                                                    device="cpu")
                                        for _ in range(data_parallel_world_size)]
                    else:
                        recv_tensors = None

                    # Gather.
                    torch.distributed.gather(
                        send_tensor,
                        recv_tensors,
                        data_parallel_global_ranks[0],
                        data_parallel_group_gloo,
                    )

                    # Concatenate.
                    if data_parallel_rank == 0:
                        world_tensors[key] = torch.cat(recv_tensors)

                # Collect world state.
                dtype_state[dtype] = world_tensors
            state[model_idx] = dtype_state

        # Save param state.
        if data_parallel_rank == 0:
            torch.save(state, filename)


    def load_parameter_state(self, filename):
        """Load parameter state (i.e., parameter & optimizer tensors).

        This method performs the reverse of save_parameter_state():
        - Load world buffers from disk (i.e., distrib_opt.pt).
        - Scatter contiguous buffers from DP rank 0 to each DP rank (each DP
          rank receives its relevant subset of the world buffers).
        - For each DP rank, copy param & optimizer shards from contiguous CPU
          buffers. (e.g., one buffer each for main_param, exp_avg, and
          exp_avg_sq).
        """

        # Data parallelism variables.
        data_parallel_world_size = mpu.get_data_parallel_world_size()
        data_parallel_rank = mpu.get_data_parallel_rank()
        data_parallel_group_gloo = mpu.get_data_parallel_group_gloo()
        data_parallel_global_ranks = list(mpu._DATA_PARALLEL_GLOBAL_RANKS)

        # Load on DP rank 0.
        if data_parallel_rank == 0:
            loaded_state = torch.load(filename)

        # Scatter tensors to all DP ranks.
        for model_idx, gbuf_range_maps in enumerate(self.model_gbuf_ranges):
            for dtype, gbuf_range_map in gbuf_range_maps.items():

                # Compute local DP contiguous shard's size.
                model = self.models[model_idx]
                gbuf_world_numel = model._grad_buffers[dtype].numel_padded
                gbuf_local_numel = int(gbuf_world_numel/data_parallel_world_size)

                # Contiguous local shards (received from DP rank 0).
                local_shards = {key:torch.empty((gbuf_local_numel,),
                                                dtype=torch.float32,
                                                device="cpu")
                                for key in ("param", "exp_avg", "exp_avg_sq")}

                # Scatter local shards from DP rank 0.
                for key, recv_tensor in local_shards.items():
                    
                    # Scatter tensor list.
                    if data_parallel_rank == 0:
                        world_tensor = loaded_state[model_idx][dtype][key]
                        gbuf_start_idxs = \
                            list(range(0, gbuf_world_numel, gbuf_local_numel))
                        send_tensors = [world_tensor[i:(i+gbuf_local_numel)]
                                        for i in gbuf_start_idxs]
                    else:
                        send_tensors = None

                    # Scatter.
                    torch.distributed.scatter(
                        recv_tensor,
                        send_tensors,
                        data_parallel_global_ranks[0],
                        data_parallel_group_gloo,
                    )

                # Copy local contiguous shards to param/optim shards.
                for model_param, param_range_map in \
                    gbuf_range_map["param_map"].items():

                    # Main param & optimizer states.
                    group_index, group_order = \
                        self.model_param_group_index_map[model_param]
                    main_param = self.optimizer.param_groups \
                        [group_index]["params"][group_order]
                    optim_state = self.optimizer.state[main_param]

                    tensors = {
                        "param" : main_param,
                        **optim_state,
                    }

                    # Copy states into contiguous shard.
                    gbuf_local_start = param_range_map["gbuf_local"].start
                    gbuf_local_end = param_range_map["gbuf_local"].end
                    for key in local_shards:
                        tensors[key].data.copy_(
                            local_shards[key][gbuf_local_start:gbuf_local_end])


    def zero_grad(self, set_to_none=True):
        """
        Zero grads.

        We only need to zero the model related parameters, i.e.,
        model_float16_groups & model_fp32_groups. We additionally zero
        the remaining groups as a memory optimization to reduce
        fragmentation; in the case of set_to_none==True, the space
        used by this field can be safely deallocated at this point.
        """
        for groups in (
                self.model_float16_groups,
                self.model_fp32_groups,
                self.shard_float16_groups, # grad empty/unused here?
                self.shard_fp32_groups, # throws grad-access warning
                self.shard_fp32_from_float16_groups):
            for group in groups:
                _zero_grad_group_helper(group, set_to_none)


    @staticmethod
    def get_model_buffer_dp_views(model_buffers):
        """
        Get shard views of each of the DDP's param/grad buffers.

        In this nested list, the top level is grouped by the virtual model
        index and the buffer's data type. The sub-level is a list of
        shards of that buffer, where each shard in the list represents
        a contiguous view of the buffer, that is owned by a data-parallel
        rank. The shard boundary does not respect parameter boundaries, and
        so the elements of some parameters are split across data parallel
        ranks.

        Additionally, return references to the entire buffers, for use
        in _reduce_scatter_base and _all_gather_base.
        """

        data_parallel_world_size = mpu.get_data_parallel_world_size()

        # Buffer views.
        view_items = []
        for model_index, buffers in enumerate(model_buffers):
            for dtype, buf in buffers.items():

                assert buf.numel() % data_parallel_world_size == 0
                shard_size = int(buf.numel() / data_parallel_world_size)
                buf_views = [buf[(r*shard_size):((r+1)*shard_size)]
                             for r in range(data_parallel_world_size)]
                view_items.append((model_index, dtype, buf, buf_views))

        return view_items


    def get_model_grad_buffer_dp_views(self):
        return self.get_model_buffer_dp_views([
            {dtype : mem_buffer.data}
            for model in self.models
            for dtype, mem_buffer in model._grad_buffers.items()])


    def get_model_param_buffer_dp_views(self):
        return self.get_model_buffer_dp_views(self.param_buffers)


    def reduce_model_grads(self, args, timers):
        """
        Reduce-scatter model grads.

        The DDP's grad buffer is used for the reduce-scatter, and thus no
        tensors are dynamically allocated.

        Note: this is a different order of reduction, versus the non-
        distributed optimizer, which reduces: 1) layernorm grads, 2) all
        grads, 3) embedding grads.
        """

        # All-reduce layer-norm grads (for sequence parallelism).
        timers('layernorm-grads-all-reduce', log_level=1).start(
            barrier=args.barrier_with_L1_time)
        self.allreduce_layernorm_grads(args)
        timers('layernorm-grads-all-reduce').stop()

        # All-reduce embedding grads.
        timers('embedding-grads-all-reduce', log_level=1).start(
            barrier=args.barrier_with_L1_time)
        self.allreduce_embedding_grads(args)
        timers('embedding-grads-all-reduce').stop()

        # Reduce-scatter setup.
        timers('grads-reduce-scatter', log_level=1).start(
            barrier=args.barrier_with_L1_time)
        data_parallel_rank = mpu.get_data_parallel_rank()
        data_parallel_world_size = mpu.get_data_parallel_world_size()
        data_parallel_group = mpu.get_data_parallel_group()

        # Scale grad buffers by '1 / data_parallel_world_size'.
        for model in self.models:
            for dtype, gbuf in model._grad_buffers.items():
                gbuf.data /= data_parallel_world_size

        # Reduce-scatter all grads.
        gbuf_view_items = self.get_model_grad_buffer_dp_views()
        for index, (model_index, dtype, gbuf, gbuf_views) \
            in enumerate(gbuf_view_items):

            torch.distributed._reduce_scatter_base(
                gbuf_views[data_parallel_rank],
                gbuf,
                group = data_parallel_group,
            )

        timers('grads-reduce-scatter').stop()


    def gather_model_params(self, args, timers):
        """
        All-gather updated model params.

        The DDP's param buffer is used for the all-gather, and thus no
        tensors are dynamically allocated. After the all-gather, the params
        can be copied from the param buffer to the param.
        """

        timers('params-all-gather', log_level=1).start(
            barrier=args.barrier_with_L1_time)

        data_parallel_rank = mpu.get_data_parallel_rank()
        data_parallel_group = mpu.get_data_parallel_group()

        # All-gather updated main params.
        # - All param buffer views are guaranteed to have the same num elements
        #   across all data parallel ranks, due to grad buffer padding that is
        #   done in distributed.py, and extended to the param buffers. Thus,
        #   all sub-views will have consistent start/end indexes across data
        #   parallel ranks.
        pbuf_view_items = self.get_model_param_buffer_dp_views()
        for index, (model_index, dtype, pbuf, pbuf_views) \
            in enumerate(pbuf_view_items):

            torch.distributed._all_gather_base(
                pbuf,
                pbuf_views[data_parallel_rank],
                group = data_parallel_group,
            )

        # Copy from param buffer to each param.
        for model_id, model in enumerate(self.models):
            for dtype, param_map in model._grad_buffer_param_index_map.items():
                for param, (buf_start, buf_end) in param_map.items():
                    param_buf = self.param_buffers[model_id][dtype]
                    param_buf_shard = param_buf[buf_start:buf_end]
                    param.view(-1).detach().copy_(param_buf_shard)

        timers('params-all-gather').stop()


    def _collect_main_grad_data_for_unscaling(self):
        """
        Note: this should be equivalent to the float-16 optimizer's method,
        but writtent differently, so the two should be combined.
        """
        return [
            param.grad.data
            for group in self.optimizer.param_groups
            for param in group["params"]
        ]


    def _get_model_and_main_params_data_float16(self):
        """
        Get aligned list of model and main params.
        """
        model_data = []
        main_data = []
        for model_group, main_group in zip(self.shard_float16_groups,
                                           self.shard_fp32_from_float16_groups):
            for model_param, main_param in zip(model_group, main_group):
                model_data.append(model_param.data)
                main_data.append(main_param.data)
        return model_data, main_data


    def _copy_model_grads_to_main_grads(self):
        """
        Copy model grads to main grads.

        Since this step follows a reduce-scatter through the DDP's grad
        buffer, this method is responsible for copying the updated grads
        from the grad buffer to the main shard's grad field.
        """

        # Utility method for copying group grads.
        def copy_group_grads(model_groups, shard_main_groups):
            for model_group, shard_main_group in zip(model_groups,
                                                     shard_main_groups):
                for model_param, shard_main_param in zip(model_group,
                                                         shard_main_group):

                    param_range_map = self.get_model_param_range_map(model_param)
                    param_range = param_range_map["param"]
                    assert param_range.size == shard_main_param.nelement()

                    model_grad = model_param.main_grad
                    shard_model_grad = model_grad.view(-1) \
                        [param_range.start:param_range.end]
                    shard_main_param.grad = shard_model_grad.float()

        # Copy model groups to shard groups.
        copy_group_grads(self.model_float16_groups,
                         self.shard_fp32_from_float16_groups)
        copy_group_grads(self.model_fp32_groups,
                         self.shard_fp32_groups)


    def _copy_main_params_to_model_params(self):
        """
        Copy main params to model params.

        Since this step is followed by an all-gather through the DDP's grad
        buffer, this method is responsible for copying the updated params
        from the main shards into the correct position in the grad buffer.
        """

        # Utility method for copying group params.
        def copy_group_params(shard_main_groups, model_groups):
            for shard_main_group, model_group in zip(shard_main_groups,
                                                     model_groups):
                for shard_main_param, model_param in zip(shard_main_group,
                                                         model_group):

                    param_range_map = self.get_model_param_range_map(model_param)
                    world_range = param_range_map["gbuf_world"]

                    assert world_range.size == shard_main_param.nelement()

                    model_id, dtype = self.model_param_gbuf_map[model_param]
                    model_param_buffer = self.param_buffers[model_id][dtype]

                    shard_model_param = model_param_buffer.view(-1) \
                        [world_range.start:world_range.end]

                    shard_model_param.data.copy_(shard_main_param)

        # Copy shard groups to model groups.
        copy_group_params(self.shard_fp32_from_float16_groups,
                          self.model_float16_groups)
        copy_group_params(self.shard_fp32_groups,
                          self.model_fp32_groups)<|MERGE_RESOLUTION|>--- conflicted
+++ resolved
@@ -406,28 +406,18 @@
         for model_index, model in enumerate(self.models):
             current_param_buffers = {}
             for dtype, grad_buffer in model._grad_buffers.items():
-<<<<<<< HEAD
 
                 # Handle older/newer method for getting untyped storage.
-                try:
-                    untyped_storage = grad_buffer.data.storage()._untyped()
-                except:
-                    untyped_storage = grad_buffer.data.storage().untyped()
-
-                # Typed param buffer.
-                param_buffer = torch.tensor(
-                    untyped_storage,
-                    dtype = params_dtype,
-                    device = grad_buffer.data.device)
-=======
                 try:
                     storage = grad_buffer.data.storage()._untyped()
                 except:
                     storage = grad_buffer.data.storage().untyped()
-                param_buffer = torch.tensor(storage,
-                                            dtype = params_dtype,
-                                            device = grad_buffer.data.device)
->>>>>>> eb6f1677
+
+                # Typed param buffer.
+                param_buffer = torch.tensor(
+                    storage,
+                    dtype = params_dtype,
+                    device = grad_buffer.data.device)
                 param_buffer = param_buffer[:grad_buffer.numel_padded]
                 current_param_buffers[dtype] = param_buffer
             self.param_buffers.append(current_param_buffers)
