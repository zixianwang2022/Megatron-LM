--- conflicted
+++ resolved
@@ -386,11 +386,6 @@
         self.model_param_group_index_map, self.opt_group_ranges = \
             self.build_optimizer_group_ranges(self.optimizer.param_groups,
                                               self.model_gbuf_ranges)
-<<<<<<< HEAD
-        
-=======
-
->>>>>>> a9e50804
         # Allocate main param shards.
         (
             self.model_float16_groups,
@@ -509,51 +504,6 @@
         - state_order : The index of a parameter within the shared parameter
             list.
         """
-<<<<<<< HEAD
-
-        # Get the Torch optimizer's state dict.
-        # - This 'inner' optimizer at this point is unallocated, and only
-        #   contains an integer odering of parameters within each group, and
-        #   the ordering of parameters within its flattened parameter state
-        #   list.
-        inner_state_dict = self.optimizer.state_dict()
-        state_dict_param_groups = [{
-            **group,
-            "params" : list(inner_state_dict["param_groups"][idx]["params"]),
-        } for idx, group in enumerate(state_dict["optimizer"]["param_groups"])]
-
-        # Allocate 'dummy' data for optimizer state (i.e., torch.empty() below)
-        # - Real data is overwritten during load_parameter_state().
-        state_dict_state = []
-        for gbuf_range_maps in self.model_gbuf_ranges:
-            for gbuf_range_map in gbuf_range_maps.values():
-                for model_param, param_range_map in \
-                    gbuf_range_map["param_map"].items():
-
-                    # Get parameter ordering information (see method docstring
-                    # for details).
-                    group_index, group_order = \
-                        self.model_param_group_index_map[model_param]
-                    state_order = inner_state_dict["param_groups"] \
-                        [group_index]["params"][group_order]
-
-                    # Allocate dummy tensors.
-                    numel = len(param_range_map["gbuf_world"])
-                    init_shard = lambda : torch.empty(
-                        (numel,),
-                        dtype=torch.float32,
-                        device=torch.cuda.current_device())
-
-                    state_dict_state.append((state_order, {
-                        "exp_avg" : init_shard(),
-                        "exp_avg_sq" : init_shard(),
-                    }))
-
-        # Sort by state order (see method docstring for details).
-        state_dict_state.sort(key = lambda s : s[0])
-        state_dict_state = {s[0]:s[1] for s in state_dict_state}
-=======
->>>>>>> a9e50804
 
         # Get the Torch optimizer's state dict.
         # - This 'inner' optimizer at this point is unallocated, and only
@@ -679,11 +629,6 @@
                 # Gather contiguous shards on DP rank 0.
                 world_tensors = {}
                 for key, send_tensor in local_shards.items():
-<<<<<<< HEAD
-                    
-=======
-
->>>>>>> a9e50804
                     # Gather tensor list.
                     if data_parallel_rank == 0:
                         recv_tensors = [torch.empty((gbuf_local_numel,),
@@ -753,11 +698,6 @@
 
                 # Scatter local shards from DP rank 0.
                 for key, recv_tensor in local_shards.items():
-<<<<<<< HEAD
-                    
-=======
-
->>>>>>> a9e50804
                     # Scatter tensor list.
                     if data_parallel_rank == 0:
                         world_tensor = loaded_state[model_idx][dtype][key]
