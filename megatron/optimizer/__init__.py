# Copyright (c) 2022, NVIDIA CORPORATION. All rights reserved.

from apex.optimizers import FusedAdam as Adam
from apex.optimizers import FusedSGD as SGD

from megatron import get_args, print_rank_0

from .distrib_optimizer import DistributedOptimizer
from .grad_scaler import ConstantGradScaler, DynamicGradScaler
from .optimizer import Float16OptimizerWithFloat16Params, FP32Optimizer

<<<<<<< HEAD

def get_param_groups(modules, visual_modules,
=======
def get_param_groups(modules,
>>>>>>> 60795d5b
                     no_weight_decay_cond,
                     scale_lr_cond,
                     lr_mult):
    """creates param groups based on weight decay condition (regularized vs non regularized)
       and learning rate scale condition (args.lr vs lr_mult * args.lr)
       scale_lr_cond is used during finetuning where head of the network requires a scaled
       version of the base learning rate.
    """
    wd_no_scale_lr = []
    wd_scale_lr = []
    no_wd_no_scale_lr = []
    no_wd_scale_lr = []

    args = get_args()
    all_modules = modules

    if visual_modules is not None:
        all_modules = all_modules + visual_modules

    for module in all_modules:
        for name, param in module.named_parameters():
            if not param.requires_grad:
                continue

            if no_weight_decay_cond is not None:
                no_wd = no_weight_decay_cond(name, param)
            else:
                # do not regularize biases nor Norm parameters
                no_wd = name.endswith(".bias") or len(param.shape) == 1

            if scale_lr_cond is not None:
                scale_lr = scale_lr_cond(name, param)
            else:
                scale_lr = False

            if "vision" in name or "affine" in name: # PerceiverResampler parameters
                param_name = "pretraining"
            elif "xattn" in name or "inter" in name: # GatedXattnLayer parameters
                param_name = "pretraining"
            elif "gate" in name: # Gate parameters:
                param_name = "pretraining"
            elif "input_layernorm" in name and "language_model.encoder" in name:
                if args.align_to_old:
                    param_name = "Visual"
                else:
                    param_name = "pretraining"
            elif "language_model" in name:
                param_name = "LM"
            elif "neck" in name:
                param_name = "sam_neck"
            else:
                param_name = "Visual"

            if args.freeze_ViT and param_name == "Visual":
                if 'adaptor' not in name:
                    continue
                elif not args.train_adaptor:
                    continue
                # print_rank_0('Adaptor is now being trained for {}'.format(name))

            if args.freeze_LM and param_name == "LM":
                if 'adaptor' not in name:
                    continue
                elif not args.train_adaptor:
                    continue

            if not no_wd and not scale_lr:
                wd_no_scale_lr.append(param)
            elif not no_wd and scale_lr:
                wd_scale_lr.append(param)
            elif no_wd and not scale_lr:
                no_wd_no_scale_lr.append(param)
            else:
                no_wd_scale_lr.append(param)

    if not args.freeze_ViT and not args.freeze_LM:
        print_rank_0(f"Optimizing the whole model:")
    else:
        if args.freeze_ViT:
            print_rank_0(f"Visual Encoder is frozen.")
        if args.freeze_LM:
            print_rank_0(f"LM layers are frozen.")


    param_groups = []
    if len(wd_no_scale_lr):
        param_groups.append({'params': wd_no_scale_lr, 'wd_mult': 1.0, 'lr_mult': 1.0})
    if len(wd_scale_lr):
        param_groups.append({'params': wd_scale_lr, 'wd_mult': 1.0, 'lr_mult': lr_mult})
    if len(no_wd_no_scale_lr):
        param_groups.append({'params': no_wd_no_scale_lr, 'wd_mult': 0.0, 'lr_mult': 1.0})
    if len(no_wd_scale_lr):
        param_groups.append({'params': no_wd_scale_lr, 'wd_mult': 0.0, 'lr_mult': lr_mult})

    return param_groups

def get_megatron_optimizer(model, visual_model=None,
                           no_weight_decay_cond=None,
                           scale_lr_cond=None,
                           lr_mult=1.0):
    args = get_args()

    # Base optimizer.
    param_groups = get_param_groups(model, visual_model,
                                    no_weight_decay_cond,
                                    scale_lr_cond,
                                    lr_mult)

    if args.optimizer == 'adam':
        optimizer = Adam(param_groups,
                         lr=args.lr,
                         weight_decay=args.weight_decay,
                         betas=(args.adam_beta1, args.adam_beta2),
                         eps=args.adam_eps)
    elif args.optimizer == 'sgd':
        optimizer = SGD(param_groups,
                        lr=args.lr,
                        weight_decay=args.weight_decay,
                        momentum=args.sgd_momentum)
    else:
        raise Exception('{} optimizer is not supported.'.format(
            args.optimizer))

    # Determine whether the params have main-grad field.
    params_have_main_grad = True

    # Mixed precision optimizer.
    # - Note: both the Float16Optimizer and the DistributedOptimizer inherit
    #   from the MixedPrecisionOptimizer, which manages any optimizer where
    #   the model params and main params are distinct.
    if args.fp16 or args.bf16 or args.use_distributed_optimizer:

        # Grad scaler:
        #    if loss-scale is provided, instantiate the constant scaler.
        #    if we are using fp16 and loss-scale is not present, use a
        #       dynamic scaler.
        #    otherwise we are running in bf16 with no loss-scale so
        #       leave it as None.
        grad_scaler = None

        # Constant loss scale.
        if args.loss_scale:
            grad_scaler = ConstantGradScaler(args.loss_scale)

        # Dynamic loss scale.
        else:
            if args.fp16:
                grad_scaler = DynamicGradScaler(
                    initial_scale=args.initial_loss_scale,
                    min_scale=args.min_loss_scale,
                    growth_factor=2.0,
                    backoff_factor=0.5,
                    growth_interval=args.loss_scale_window,
                    hysteresis=args.hysteresis)

        # Megatron optimizer.
        opt_ty = DistributedOptimizer \
            if args.use_distributed_optimizer else \
            Float16OptimizerWithFloat16Params
        return opt_ty(optimizer,
                      args.clip_grad,
                      args.log_num_zeros_in_grad,
                      args.check_for_nan_in_loss_and_grad,
                      params_have_main_grad,
                      args.fp16,
                      args.bf16,
                      args.params_dtype,
                      grad_scaler,
                      model, visual_model=visual_model[0])

    # FP32.
    return FP32Optimizer(optimizer, args.clip_grad,
                         args.log_num_zeros_in_grad,
                         args.check_for_nan_in_loss_and_grad,
                         params_have_main_grad,
<<<<<<< HEAD
                         args.use_contiguous_buffers_in_local_ddp,
                         model, visual_model=visual_model[0])
=======
                         model)
>>>>>>> 60795d5b
<|MERGE_RESOLUTION|>--- conflicted
+++ resolved
@@ -9,12 +9,8 @@
 from .grad_scaler import ConstantGradScaler, DynamicGradScaler
 from .optimizer import Float16OptimizerWithFloat16Params, FP32Optimizer
 
-<<<<<<< HEAD
 
 def get_param_groups(modules, visual_modules,
-=======
-def get_param_groups(modules,
->>>>>>> 60795d5b
                      no_weight_decay_cond,
                      scale_lr_cond,
                      lr_mult):
@@ -190,9 +186,4 @@
                          args.log_num_zeros_in_grad,
                          args.check_for_nan_in_loss_and_grad,
                          params_have_main_grad,
-<<<<<<< HEAD
-                         args.use_contiguous_buffers_in_local_ddp,
-                         model, visual_model=visual_model[0])
-=======
-                         model)
->>>>>>> 60795d5b
+                         model, visual_model=visual_model[0])