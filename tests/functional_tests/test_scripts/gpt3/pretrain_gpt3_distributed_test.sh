#! /bin/bash
echo "------ARGUMENTS LIST --------"
for ARGUMENT in "$@"
do
   KEY=$(echo $ARGUMENT | cut -f1 -d=)

   KEY_LENGTH=${#KEY}
   VALUE="${ARGUMENT:$KEY_LENGTH+1}"

   export "$KEY"="$VALUE"
   echo "$KEY=$VALUE"
done
echo "---------------------------------"

set -x
<<<<<<< HEAD
if [[ -n $MBS ]]; then MBS=4; fi
if [[ -n $GBS ]]; then GBS=32; fi
=======
if [[ -z $MBS ]]; then MBS=4; fi
if [[ -z $GBS ]]; then GBS=32; fi
if [[ -z $VOCAB_FILE ]]; then VOCAB_FILE="/workspace/data/gpt3_data/vocab.json" ; fi
if [[ -z $MERGE_FILE ]]; then MERGE_FILE="/workspace/data/gpt3_data/merges.txt" ; fi
>>>>>>> 60795d5b

GPUS_PER_NODE=8
# Change for multinode config
MASTER_ADDR=localhost
MASTER_PORT=6000
NODE_RANK=0
WORLD_SIZE=$(($GPUS_PER_NODE*$NUM_NODES))

command="export CUDA_DEVICE_MAX_CONNECTIONS=1;"

TRANSFORMER_IMPL=local
TRAINING_DTYPE=fp16

if [[ $USE_CORE -eq 1 ]]; then
       echo "Running using megatron core"
       TRANSFORMER_IMPL=local
       TRAINING_DTYPE=bf16
       command="$command export NVTE_ALLOW_NONDETERMINISTIC_ALGO=0;"
       USE_MCORE=1
<<<<<<< HEAD
       export NVTE_ALLOW_NONDETERMINISTIC_ALGO=0
=======
>>>>>>> 60795d5b
fi

if [[ $USE_TE -eq 1 ]]; then
       echo "Running with TransformerEngine ..."
       TRANSFORMER_IMPL=transformer_engine
       TRAINING_DTYPE=bf16
else
       echo "Running with local transformer implementation ..."
fi
set +x
# Runs the "345M" parameter model
DISTRIBUTED_ARGS="--nproc_per_node $GPUS_PER_NODE --nnodes $NUM_NODES"

torch_run_cmd="torchrun $DISTRIBUTED_ARGS \
       pretrain_gpt.py \
       --num-layers 12 \
       --hidden-size 512 \
       --num-attention-heads 8 \
       --log-params-norm \
       --log-num-zeros-in-grad \
       --log-validation-ppl-to-tensorboard \
       --log-timers-to-tensorboard \
       --tensorboard-dir ${TENSORBOARD_DIR} \
       --micro-batch-size ${MBS:-4} \
       --global-batch-size ${GBS:-32} \
       --seq-length 1024 \
       --max-position-embeddings 1024 \
       --train-iters $MAX_STEPS \
       --timing-log-level 2 \
       --lr-decay-iters 320000 \
       --save $CHECKPOINT_PATH \
       --load $CHECKPOINT_PATH \
       --data-path $DATA_PATH \
<<<<<<< HEAD
       --vocab-file /workspace/data/gpt3_data/gpt2-vocab.json \
       --merge-file /workspace/data/gpt3_data/gpt2-merges.txt \
=======
       --vocab-file $VOCAB_FILE \
       --merge-file $MERGE_FILE \
>>>>>>> 60795d5b
       --split 949,50,1 \
       --distributed-backend nccl \
       --lr 0.00015 \
       --lr-decay-style cosine \
       --min-lr 1.0e-5 \
       --weight-decay 1e-2 \
       --clip-grad 1.0 \
       --lr-warmup-fraction .01 \
       --log-interval 1 \
       --save-interval 10000 \
       --eval-interval 1000 \
       --eval-iters 10 \
       --transformer-impl $TRANSFORMER_IMPL \
       --tensor-model-parallel-size $TP_SIZE \
       --pipeline-model-parallel-size $PP_SIZE \
       ${VP_SIZE:+--num-layers-per-virtual-pipeline-stage "$VP_SIZE"} \
       ${ADDITIONAL_PARAMS:+$ADDITIONAL_PARAMS} \
       ${USE_MCORE:+--use-mcore-models} \
       --no-gradient-accumulation-fusion \
<<<<<<< HEAD
       --${TRAINING_DTYPE}"

=======
       ${DATA_CACHE:+--data-cache-path "$DATA_CACHE"} \
       --${TRAINING_DTYPE}"

if [[ "${TRAINING_DTYPE}" == "fp16" ]]; then
    torch_run_cmd+=" --apply-query-key-layer-scaling"
fi

>>>>>>> 60795d5b
command="$command $torch_run_cmd"
echo "-------------------- THE FINAL PRETRAIN SCRIPT COMMAND THAT WILL BE RUN ------------"
echo "$command"
echo "-----------------------------------------------------------------------------"

echo "$command" > $SCRIPTS_DIR/pretrain_gpt3_distributed_command.sh
eval $command<|MERGE_RESOLUTION|>--- conflicted
+++ resolved
@@ -13,15 +13,10 @@
 echo "---------------------------------"
 
 set -x
-<<<<<<< HEAD
-if [[ -n $MBS ]]; then MBS=4; fi
-if [[ -n $GBS ]]; then GBS=32; fi
-=======
 if [[ -z $MBS ]]; then MBS=4; fi
 if [[ -z $GBS ]]; then GBS=32; fi
 if [[ -z $VOCAB_FILE ]]; then VOCAB_FILE="/workspace/data/gpt3_data/vocab.json" ; fi
 if [[ -z $MERGE_FILE ]]; then MERGE_FILE="/workspace/data/gpt3_data/merges.txt" ; fi
->>>>>>> 60795d5b
 
 GPUS_PER_NODE=8
 # Change for multinode config
@@ -41,10 +36,6 @@
        TRAINING_DTYPE=bf16
        command="$command export NVTE_ALLOW_NONDETERMINISTIC_ALGO=0;"
        USE_MCORE=1
-<<<<<<< HEAD
-       export NVTE_ALLOW_NONDETERMINISTIC_ALGO=0
-=======
->>>>>>> 60795d5b
 fi
 
 if [[ $USE_TE -eq 1 ]]; then
@@ -78,13 +69,8 @@
        --save $CHECKPOINT_PATH \
        --load $CHECKPOINT_PATH \
        --data-path $DATA_PATH \
-<<<<<<< HEAD
-       --vocab-file /workspace/data/gpt3_data/gpt2-vocab.json \
-       --merge-file /workspace/data/gpt3_data/gpt2-merges.txt \
-=======
        --vocab-file $VOCAB_FILE \
        --merge-file $MERGE_FILE \
->>>>>>> 60795d5b
        --split 949,50,1 \
        --distributed-backend nccl \
        --lr 0.00015 \
@@ -104,10 +90,6 @@
        ${ADDITIONAL_PARAMS:+$ADDITIONAL_PARAMS} \
        ${USE_MCORE:+--use-mcore-models} \
        --no-gradient-accumulation-fusion \
-<<<<<<< HEAD
-       --${TRAINING_DTYPE}"
-
-=======
        ${DATA_CACHE:+--data-cache-path "$DATA_CACHE"} \
        --${TRAINING_DTYPE}"
 
@@ -115,7 +97,6 @@
     torch_run_cmd+=" --apply-query-key-layer-scaling"
 fi
 
->>>>>>> 60795d5b
 command="$command $torch_run_cmd"
 echo "-------------------- THE FINAL PRETRAIN SCRIPT COMMAND THAT WILL BE RUN ------------"
 echo "$command"
