--- conflicted
+++ resolved
@@ -12,12 +12,9 @@
 done
 echo "---------------------------------"
 
-set -x 
-<<<<<<< HEAD
-=======
+set -x
 if [[ -z $MBS ]]; then MBS=4; fi
 if [[ -z $GBS ]]; then GBS=128; fi
->>>>>>> 60795d5b
 
 # Change for multinode config
 GPUS_PER_NODE=8
@@ -26,12 +23,9 @@
 NODE_RANK=0
 WORLD_SIZE=$(($GPUS_PER_NODE*$NUM_NODES))
 command="export CUDA_DEVICE_MAX_CONNECTIONS=1;"
-<<<<<<< HEAD
-=======
 
 TRAINING_DTYPE=fp16
 TRANSFORMER_IMPL=local
->>>>>>> 60795d5b
 
 if [[ $USE_CORE -eq 1 ]]; then
        echo "Running using megatron core"
@@ -80,15 +74,11 @@
        ${USE_MCORE:+--use-mcore-models} \
        ${ADDITIONAL_PARAMS:+$ADDITIONAL_PARAMS} \
        --no-gradient-accumulation-fusion \
-<<<<<<< HEAD
-       --fp16 "
-=======
        --${TRAINING_DTYPE}"
 
 if [[ "${TRAINING_DTYPE}" == "fp16" ]]; then
     torch_run_cmd+=" --apply-query-key-layer-scaling"
 fi
->>>>>>> 60795d5b
 
 command="$command $torch_run_cmd"
 echo "-------------------- THE FINAL PRETRAIN SCRIPT COMMAND THAT WILL BE RUN ------------"
