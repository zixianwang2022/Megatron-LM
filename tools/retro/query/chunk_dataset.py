# Copyright (c) 2023, NVIDIA CORPORATION.  All rights reserved.

import os
import torch

from megatron import get_retro_args, print_rank_0
<<<<<<< HEAD
# >>>
from megatron import get_args
# <<<
from megatron.data.gpt_dataset import build_train_valid_test_datasets
=======
from megatron.data.gpt_dataset import build_train_valid_test_datasets \
    as build_gpt_train_valid_test_datasets
>>>>>>> ed286269
from megatron.training import (
    build_train_valid_test_datasets as build_pretraining_train_valid_test_datasets,
    update_train_iters,
)
from tools.retro.db.utils import get_indexed_dataset_infos
from tools.retro.utils import get_num_chunks_per_sample

from .utils import get_neighbor_dirname, get_query_workdir


class ChunkDataset(torch.utils.data.Dataset):
    '''Pretraining chunk dataset wraps a standard GPT dataset.

    This dataset conceptually divides each sample (e.g., length 2048)
    into chunks (e.g., length 64) and restructures them into a list of
    chunks (e.g., length num_samples * num_chunks_per_sample).
    '''

    def __init__(self, sample_dataset, chunk_length):

        super().__init__()

        self.sample_dataset = sample_dataset

        self.chunk_length = chunk_length
        self.n_chunks_per_sample = get_num_chunks_per_sample()
        self.n_samples = len(sample_dataset)
        self.n_chunks = self.n_samples * self.n_chunks_per_sample

    def __len__(self):
        return self.n_chunks

    def __getitem__(self, idx):

        # Convert global chunk index to global sample index & local chunk index.
        sample_idx = idx // self.n_chunks_per_sample
        chunk_idx = idx % self.n_chunks_per_sample

        # Extract sample data.
        sample = self.sample_dataset[sample_idx]
        sample_token_ids = sample["text"]
        sample_doc_ids = sample["doc_ids"]

        # Chunk start/end token idxs.
        token_start_idx = chunk_idx * self.chunk_length
        token_end_idx = token_start_idx + self.chunk_length
        chunk_token_ids = sample_token_ids[token_start_idx:token_end_idx]

        # Sample.
        return {
            "doc_ids" : sample_doc_ids,
            "text" : chunk_token_ids,
        }


def verify_indexed_dataset_order():
    '''Verify pretraining order same as DB order.'''

    args = get_retro_args()

    # DB dataset prefixes.
    db_indexed_dataset_infos = get_indexed_dataset_infos()
    db_prefixes = [ info["prefix"] for info in db_indexed_dataset_infos ]

    # Verify order & prefixes.
    assert len(args.data_path) >= 2, "blendable dataset supported only."
    pretraining_prefixes = args.data_path[1:None:2]

    if len(db_prefixes) != len(pretraining_prefixes):
        raise Exception("inconsistent dataset count between db & pretraining.")
    if db_prefixes != pretraining_prefixes:
        raise Exception("inconsistent dataset order between db & pretraining.")


def train_valid_test_datasets_provider(train_val_test_num_samples):
    """Build train, valid, and test datasets."""

    args = get_retro_args()

    print_rank_0('> building train, validation, and test datasets '
                 'for GPT ...')
<<<<<<< HEAD
    train_ds, valid_ds, test_ds = build_train_valid_test_datasets(
        data_prefix=args.data_path,
        data_impl=args.data_impl,
        splits_string=args.split,
        # >>>
        split_constraint_strings=get_args().split_constraint,
        # <<<
=======
    train_ds, valid_ds, test_ds = build_gpt_train_valid_test_datasets(
        data_prefix=args.retro_gpt_data_path,
        data_impl=args.retro_gpt_data_impl,
        splits_string=args.retro_gpt_split,
>>>>>>> ed286269
        train_valid_test_num_samples=train_val_test_num_samples,
        seq_length=args.retro_gpt_seq_length,
        seed=args.retro_gpt_seed,
        skip_warmup=(not args.retro_gpt_mmap_warmup),
        global_batch_size=args.retro_gpt_global_batch_size,
        eval_interval=args.retro_gpt_eval_interval,
        eval_iters=args.retro_gpt_eval_iters,
        return_doc_ids=args.retro_return_doc_ids)
    print_rank_0("> finished creating pretrained GPT datasets ...")

    return train_ds, valid_ds, test_ds


def get_chunk_dataset_map():
    '''Get train, valid, test chunk datasets.'''

    args = get_retro_args()

    # Update train iters.
    update_train_iters(args)

    args.iteration = 0
    args.consumed_train_samples = 0

    # Verify indexed dataset order.
    verify_indexed_dataset_order()

    # Datasets.
    print_rank_0(" > datasets.")
    train_ds, valid_ds, test_ds = build_pretraining_train_valid_test_datasets(
        train_valid_test_datasets_provider)

    sample_dataset_map = {
        "train" : train_ds,
        "valid" : valid_ds,
        "test" : test_ds,
    }

    # Info dict.
    chunk_dataset_map = {
        key : {
            "neighbor_dir" : get_neighbor_dirname(key, sample_ds),
            "data" : ChunkDataset(sample_ds, args.retro_gpt_chunk_length),
        }
        for key, sample_ds in sample_dataset_map.items() if sample_ds
    }

    return chunk_dataset_map<|MERGE_RESOLUTION|>--- conflicted
+++ resolved
@@ -4,15 +4,11 @@
 import torch
 
 from megatron import get_retro_args, print_rank_0
-<<<<<<< HEAD
 # >>>
 from megatron import get_args
 # <<<
-from megatron.data.gpt_dataset import build_train_valid_test_datasets
-=======
 from megatron.data.gpt_dataset import build_train_valid_test_datasets \
     as build_gpt_train_valid_test_datasets
->>>>>>> ed286269
 from megatron.training import (
     build_train_valid_test_datasets as build_pretraining_train_valid_test_datasets,
     update_train_iters,
@@ -94,20 +90,13 @@
 
     print_rank_0('> building train, validation, and test datasets '
                  'for GPT ...')
-<<<<<<< HEAD
-    train_ds, valid_ds, test_ds = build_train_valid_test_datasets(
-        data_prefix=args.data_path,
-        data_impl=args.data_impl,
-        splits_string=args.split,
-        # >>>
-        split_constraint_strings=get_args().split_constraint,
-        # <<<
-=======
     train_ds, valid_ds, test_ds = build_gpt_train_valid_test_datasets(
         data_prefix=args.retro_gpt_data_path,
         data_impl=args.retro_gpt_data_impl,
         splits_string=args.retro_gpt_split,
->>>>>>> ed286269
+        # >>>
+        split_constraint_strings=get_args().split_constraint,
+        # <<<
         train_valid_test_num_samples=train_val_test_num_samples,
         seq_length=args.retro_gpt_seq_length,
         seed=args.retro_gpt_seed,
