--- conflicted
+++ resolved
@@ -448,10 +448,6 @@
                     print(individual_doc_offsets)
                     print(train_doc_offset)
                     raise Exception("test me.")
-<<<<<<< HEAD
-                # <<<
-=======
->>>>>>> 37563bc1
             else:
                 individual_chunk_db = \
                     individual_chunk_db[:ds_info[n_chunks_key]]
