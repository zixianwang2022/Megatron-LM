--- conflicted
+++ resolved
@@ -157,11 +157,7 @@
 
 
 class BlockPathMap:
-<<<<<<< HEAD
-    '''Maps indexes to the containing block path.
-=======
     '''Map an index to its containing block path.
->>>>>>> 37563bc1
 
     The common use for this class is to have a directory of files containing
     blocks of processed data, of uniform block size (e.g., 100k samples per
@@ -173,11 +169,7 @@
 
     @classmethod
     def from_dir(cls, _dir, block_size, ext="hdf5"):
-<<<<<<< HEAD
-        '''Map contained indexes to block file path (on disk).'''
-=======
         '''Get list of block files, and create map.'''
->>>>>>> 37563bc1
         assert os.path.isdir(_dir), f"directory not found, '{_dir}'."
         return cls(sorted(glob.glob(_dir + f"/*.{ext}")), block_size)
 
@@ -195,11 +187,7 @@
         return "%d paths" % len(self.block_path_map)
 
     def __getitem__(self, idx):
-<<<<<<< HEAD
-        '''Get path from index.'''
-=======
         '''Get block path from index.'''
->>>>>>> 37563bc1
         block_start_idx = self.block_size * (idx // self.block_size)
         block_path = self.block_path_map[block_start_idx]
         return block_path