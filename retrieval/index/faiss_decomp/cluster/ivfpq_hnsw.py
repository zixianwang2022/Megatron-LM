--- conflicted
+++ resolved
@@ -60,11 +60,7 @@
         #     "input_data_paths" : input_data_paths,
         #     "ivf_output_data_paths" : ivf_output_data_paths,
         # })
-<<<<<<< HEAD
-        print_seq(ivfpq_output_data_paths)
-=======
         # print_seq(ivfpq_output_data_paths)
->>>>>>> 66e807a8
 
         timer.push("hnsw")
         hnsw_output_data_paths = self.hnsw.train(
