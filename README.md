--- conflicted
+++ resolved
@@ -1,7 +1,6 @@
 [Megatron](https://arxiv.org/pdf/1909.08053.pdf) is a large, powerful transformer developed by the Applied Deep Learning Research team at NVIDIA. This repository is for ongoing research on training large transformer language models at scale. We developed efficient, model-parallel, and multinode training of [GPT-2](https://d4mucfpksywv.cloudfront.net/better-language-models/language_models_are_unsupervised_multitask_learners.pdf) and [BERT](https://arxiv.org/pdf/1810.04805.pdf) using mixed precision.
 
-<<<<<<< HEAD
-Using our GPT-2 model we achieve a perplexity of 10.8 on the WikiText-103 dataset (improving SOTA from 15.8) and an accuracy of 66.5% on the LAMBADA datasets. For BERT training, we swapped the position of the layer normalization and the residual connection in the model architecture (similar to GPT-2 architucture), which allowed the models to continue to improve as they were scaled up. Our BERT models with 3.9 billion parameters reaches a loss of 1.16, SQuAD 2.0 F1-score of 91.7, and RACE accuracy of 90.9%.
+Using our GPT-2 model we achieve a perplexity of 10.8 on the WikiText-103 dataset (improving SOTA from 15.8) and an accuracy of 66.5% on the LAMBADA datasets. For BERT training, we swapped the position of the layer normalization and the residual connection in the model architecture (similar to GPT-2 architucture), which allowed the models to continue to improve as they were scaled up. Our BERT model with 3.9 billion parameters reaches a loss of 1.16, SQuAD 2.0 F1-score of 91.7, and RACE accuracy of 90.9%.
 
 Our codebase is capable of efficiently training very large (several billion parameter) language models with both model and data parallelism. To demonstrate how the code scales with multiple GPUs we consider the following GPT-2 model sizes. All models use a vocabulary size of 51,200 and a sequence length of 1024.
 
@@ -14,11 +13,6 @@
 The following table details how Megatron scales using data parallelism in conjuction with model parallelism in a cluster of DGX-A100s. All of these cases use 128-way data parallelism and the scaling numbers are relative to a single A100 (Case 1B with a 1076ms iteration time).
 
 ![Data Parallel Scaling](images/scaling-dp.png)
-=======
-Our codebase is capable of efficiently training a 72-layer, 8.3 billion parameter GPT-2 language model with 8-way model and 64-way data parallelism across 512 GPUs. We sustain 15.1 PetaFLOPs across the entire application with 76% scaling efficiency when compared to a strong single GPU baseline that sustains 39 TeraFLOPs, which is 30% of peak theoretical FLOPs. Using our GPT-2 model we achieve SOTA results on the WikiText-103 (10.8 compared to SOTA perplexity of 15.8) and LAMBADA (66.5% compared to SOTA accuracy of 63.2%) datasets. 
-
-For BERT training, we swapped the position of the layer normalization and the residual connection in the model architecture (similar to GPT-2 architucture), which allowed the models to continue to improve as they were scaled up. Our BERT models with 3.9 billion parameters reach a loss of 1.16, SQuAD 2.0 F1-score of 91.7, and RACE accuracy of 90.9%.
->>>>>>> 4e2b7b26
 
 <a id="contents"></a>
 # Contents
